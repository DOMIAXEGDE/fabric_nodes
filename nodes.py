import base64
import io
import json
import os
import sys
import tkinter as tk
from concurrent.futures import ThreadPoolExecutor
from pathlib import Path
from tkinter import filedialog, simpledialog, colorchooser
from typing import Any, Dict, List, Optional, Tuple, Union

import pygame
import pygame.freetype as ft
from PIL import Image
from dataclasses import dataclass, field

<<<<<<< HEAD
from runtime.registry import REGISTRY as REG
from runtime.constants import TIMEOUT
=======
from runtime.registry import ExecutorRegistry, TIMEOUT
>>>>>>> a7932497
from config import CONFIG, MAIN_WIDTH

# Thread pool for non-blocking TK dialogs
DIALOG_POOL = ThreadPoolExecutor(max_workers=1)

# Initialize freetype fonts
ft.init()
FONT_BASE = ft.SysFont(None, 14)
FONT_HEADER = ft.SysFont(None, 20, bold=True)
FONT_MONO = ft.SysFont("Courier New", 12)
FONT_MONO_BOLD = ft.SysFont("Courier New", 14, bold=True)

# Screen and color shortcuts
SCREEN_WIDTH, SCREEN_HEIGHT = CONFIG["screen"]
SIDEBAR_WIDTH = CONFIG["sidebar"]
colors = CONFIG["col"]
PRIMARY = colors["primary"]
SECONDARY = colors["secondary"]
ACCENT = colors["accent"]
BG = colors["bg"]
SURFACE = colors["surface"]
TEXT = colors["text"]
CODE_BG = colors["code_bg"]
CODE_NUM = colors["code_num"]
GRID_COLOR = colors["grid"]
BUTTON_HOVER = colors["hover"]

# --- TK dialog helpers -----------------------------------------------------
def _tk_save_png():
    root = tk.Tk()
    root.withdraw()
    path = filedialog.asksaveasfilename(
        title="Export PNG", defaultextension=".png",
        filetypes=[("PNG files", "*.png")],
    )
    root.destroy()
    return path

def _tk_open_json():
    root = tk.Tk(); root.withdraw()
    path = filedialog.askopenfilename(
        title="Import Matrix", filetypes=[("JSON files", "*.json")]
    )
    root.destroy()
    return path

def _tk_save_json():
    root = tk.Tk(); root.withdraw()
    path = filedialog.asksaveasfilename(
        title="Export Matrix", defaultextension=".json",
        filetypes=[("JSON files", "*.json")]
    )
    root.destroy()
    return path
<<<<<<< HEAD
=======

def _tk_input_ctx():
    root = tk.Tk(); root.withdraw()
    val = simpledialog.askstring("New Context", "Enter context ID:")
    root.destroy()
    return val

def _tk_open_image():
    root = tk.Tk(); root.withdraw()
    path = filedialog.askopenfilename(
        title="Select Image",
        filetypes=[("Image files", "*.png;*.jpg;*.jpeg;*.gif;*.bmp")],
    )
    root.destroy()
    return path
>>>>>>> a7932497

def _tk_input_ctx():
    root = tk.Tk(); root.withdraw()
    val = simpledialog.askstring("New Context", "Enter context ID:")
    root.destroy()
    return val

def _tk_open_image():
    root = tk.Tk(); root.withdraw()
    path = filedialog.askopenfilename(
        title="Select Image",
        filetypes=[("Image files", "*.png;*.jpg;*.jpeg;*.gif;*.bmp")],
    )
    root.destroy()
    return path

# Global executor registry comes from runtime.registry
PLUGIN_TEMPLATE = '''from runtime.constants import TIMEOUT

def _exec(code:str):
    """Return (success:boolean, output:str)"""
    # example: simply echo the code
    return True, code

def register(reg):
    reg.register("my_lang", _exec)
'''

def wrap_text(text: str, font: ft.Font, max_px: int) -> list[str]:
    """Return a list of substrings that each fit inside max_px."""
    words = text.expandtabs(4).split(" ")
    lines, buf = [], ""
    for w in words:
        test = f"{buf} {w}".strip()
        if font.size(test)[0] <= max_px:
            buf = test
        else:
            if buf:
                lines.append(buf)
            buf = w
    if buf:
        lines.append(buf)
    return lines


@dataclass(slots=True)
class Layer:
    size: int
    nodes: List[int] = field(default_factory=list)


@dataclass(slots=True)
class Matrix:
    quadtree_size: int
    max_depth: int
    layers: List[Layer] = field(default_factory=list)
    payload_pool: Dict[str, Any] = field(default_factory=dict)
    version: int = 1


class Button:
    def __init__(self, x, y, width, height, text, action=None, font=FONT_BASE, disabled=False):
        self.rect = pygame.Rect(x, y, width, height)
        self.text = text
        self.action = action
        self.font = font
        self.hovered = False
        self.pressed = False
        self.disabled = disabled

    def draw(self, surface):
        if self.disabled:
            color = ACCENT
        elif self.pressed:
            color = SECONDARY
        else:
            color = BUTTON_HOVER if self.hovered else PRIMARY

        pygame.draw.rect(surface, color, self.rect, border_radius=4)

        text_surf = self.font.render(self.text, True, SURFACE)
        text_rect = text_surf.get_rect(center=self.rect.center)
        surface.blit(text_surf, text_rect)

    def check_hover(self, pos):
        self.hovered = self.rect.collidepoint(pos) and not self.disabled
        return self.hovered

    def handle_event(self, event):
        if self.disabled:
            return False

        if event.type == pygame.MOUSEBUTTONDOWN and event.button == 1:
            if self.rect.collidepoint(event.pos):
                self.pressed = True
                return False

        if event.type == pygame.MOUSEBUTTONUP and event.button == 1:
            if self.pressed and self.rect.collidepoint(event.pos):
                self.pressed = False
                if self.action:
                    return self.action()
                return True
            self.pressed = False

        return False


class DropDown:
    def __init__(self, x, y, width, height, options=None):
        self.rect = pygame.Rect(x, y, width, height)
        self.options = options or []
        self.selected = ""
        self.open = False
        self.hovered_index = -1
        self.hovered = False
        
    def draw(self, surface):
        box_color = BUTTON_HOVER if self.hovered else SURFACE
        pygame.draw.rect(surface, box_color, self.rect, border_radius=4)
        pygame.draw.rect(surface, ACCENT, self.rect, width=1, border_radius=4)
        
        # Draw selected option
        text_surf = FONT_BASE.render(self.selected or "Select...", True, TEXT)
        text_rect = text_surf.get_rect(midleft=(self.rect.x + 10, self.rect.centery))
        surface.blit(text_surf, text_rect)
        
        # Draw dropdown arrow
        arrow_points = [
            (self.rect.right - 15, self.rect.centery - 3),
            (self.rect.right - 10, self.rect.centery + 3),
            (self.rect.right - 5, self.rect.centery - 3)
        ]
        pygame.draw.polygon(surface, ACCENT, arrow_points)
        
        # Draw dropdown options if open
        if self.open:
            option_height = 25
            dropdown_rect = pygame.Rect(
                self.rect.x,
                self.rect.bottom,
                self.rect.width,
                option_height * len(self.options)
            )
            pygame.draw.rect(surface, SURFACE, dropdown_rect)
            pygame.draw.rect(surface, ACCENT, dropdown_rect, width=1)
            
            for i, option in enumerate(self.options):
                option_rect = pygame.Rect(
                    self.rect.x,
                    self.rect.bottom + i * option_height,
                    self.rect.width,
                    option_height
                )
                
                # Highlight hovered option
                if i == self.hovered_index:
                    pygame.draw.rect(surface, BG, option_rect)
                
                # Draw option text
                text_surf = FONT_BASE.render(option, True, TEXT)
                text_rect = text_surf.get_rect(midleft=(option_rect.x + 10, option_rect.centery))
                surface.blit(text_surf, text_rect)
    
    def check_hover(self, pos):
        if self.rect.collidepoint(pos):
            self.hovered = True
            return True
        else:
            self.hovered = False

        if self.open:
            option_height = 25
            for i, _ in enumerate(self.options):
                option_rect = pygame.Rect(
                    self.rect.x,
                    self.rect.bottom + i * option_height,
                    self.rect.width,
                    option_height
                )
                if option_rect.collidepoint(pos):
                    # Skip separators
                    if self.options[i].startswith("---"):
                        self.hovered_index = -1
                        return True
                    self.hovered_index = i
                    return True

            self.hovered_index = -1

        return False
    
    def handle_event(self, event):
        if event.type == pygame.MOUSEBUTTONDOWN and event.button == 1:
            if self.rect.collidepoint(event.pos):
                self.open = not self.open
                return True
            
            if self.open:
                option_height = 25
                for i, option in enumerate(self.options):
                    option_rect = pygame.Rect(
                        self.rect.x,
                        self.rect.bottom + i * option_height,
                        self.rect.width,
                        option_height
                    )
                    if option_rect.collidepoint(event.pos):
                        if option.startswith("---"):
                            self.open = False
                            return False
                        self.selected = option
                        self.open = False
                        return option
                
                # Click outside the dropdown closes it
                self.open = False
        
        return False


class Slider:
    def __init__(self, x, y, width, height, min_val, max_val, value, label=None):
        self.rect = pygame.Rect(x, y, width, height)
        self.handle_radius = 8
        self.min = min_val
        self.max = max_val
        self.value = value
        self.dragging = False
        self.hovered = False
        self.label = label
        
    def draw(self, surface):
        # Draw track
        track_rect = pygame.Rect(
            self.rect.x,
            self.rect.centery - 2,
            self.rect.width,
            4
        )
        pygame.draw.rect(surface, ACCENT, track_rect, border_radius=2)
        
        # Calculate handle position
        handle_x = self.rect.x + int((self.value - self.min) / (self.max - self.min) * self.rect.width)
        handle_pos = (handle_x, self.rect.centery)

        radius = self.handle_radius + 2 if (self.hovered or self.dragging) else self.handle_radius
        color = SECONDARY if (self.hovered or self.dragging) else PRIMARY
        pygame.draw.circle(surface, color, handle_pos, radius)
        
        # Draw label and value
        if self.label:
            label_text = f"{self.label}: {self.value}"
            text_surf = FONT_BASE.render(label_text, True, TEXT)
            text_rect = text_surf.get_rect(bottomleft=(self.rect.x, self.rect.y - 5))
            surface.blit(text_surf, text_rect)
    
    def check_hover(self, pos):
        # Check if mouse is over handle
        handle_x = self.rect.x + int((self.value - self.min) / (self.max - self.min) * self.rect.width)
        handle_rect = pygame.Rect(
            handle_x - self.handle_radius,
            self.rect.centery - self.handle_radius,
            self.handle_radius * 2,
            self.handle_radius * 2
        )
        self.hovered = handle_rect.collidepoint(pos)
        return self.hovered
    
    def handle_event(self, event):
        if event.type == pygame.MOUSEBUTTONDOWN and event.button == 1:
            if self.check_hover(event.pos):
                self.dragging = True
                return False

        elif event.type == pygame.MOUSEBUTTONUP:
            if self.dragging:
                self.dragging = False
                return False

        elif event.type == pygame.MOUSEMOTION:
            self.check_hover(event.pos)
            if self.dragging:
                # Update value based on mouse position
                relative_x = max(0, min(event.pos[0] - self.rect.x, self.rect.width))
                self.value = self.min + int((relative_x / self.rect.width) * (self.max - self.min))
                return self.value
        
        return False


class TextInput:
    def __init__(self, x, y, width, height, default_text="", label=None):
        self.rect = pygame.Rect(x, y, width, height)
        self.text = default_text
        self.active = False
        self.cursor_pos = len(default_text)
        self.cursor_visible = True
        self.label = label
        
    def draw(self, surface):
        # Draw box
        color = PRIMARY if self.active else ACCENT
        pygame.draw.rect(surface, SURFACE, self.rect, border_radius=4)
        pygame.draw.rect(surface, color, self.rect, width=1, border_radius=4)
        
        # Draw text
        text_surf = FONT_BASE.render(self.text, True, TEXT)
        text_rect = text_surf.get_rect(midleft=(self.rect.x + 10, self.rect.centery))
        surface.blit(text_surf, text_rect)

        if self.active:
            # Simple blinking cursor based on time
            self.cursor_visible = (pygame.time.get_ticks() // 500) % 2 == 0
            if self.cursor_visible:
                cursor_x = text_rect.right + 1
                top = self.rect.y + 5
                bottom = self.rect.bottom - 5
                pygame.draw.line(surface, TEXT, (cursor_x, top), (cursor_x, bottom))
        
        # Draw label
        if self.label:
            label_surf = FONT_BASE.render(self.label, True, TEXT)
            label_rect = label_surf.get_rect(bottomleft=(self.rect.x, self.rect.y - 5))
            surface.blit(label_surf, label_rect)

    def handle_event(self, event):
        if event.type == pygame.MOUSEBUTTONDOWN:
            if self.rect.collidepoint(event.pos):
                self.active = True
                self.cursor_pos = len(self.text)
            else:
                self.active = False
            return self.active

        if event.type == pygame.KEYDOWN and self.active:
            if event.key == pygame.K_RETURN:
                self.active = False
                return self.text
            elif event.key == pygame.K_BACKSPACE:
                self.text = self.text[:-1]
                self.cursor_pos = max(0, self.cursor_pos - 1)
            else:
                self.text += event.unicode
                self.cursor_pos += len(event.unicode)
            return False

        return False


class ContextMenu:
    def __init__(self, x, y, width, height, options=None):
        self.rect = pygame.Rect(x, y, width, height)
        self.options = options or []
        self.visible = True
        self.hovered_index = -1
        
    def draw(self, surface):
        if not self.visible:
            return
        
        # Draw background
        pygame.draw.rect(surface, SURFACE, self.rect, border_radius=4)
        pygame.draw.rect(surface, ACCENT, self.rect, width=1, border_radius=4)
        
        # Draw options
        option_height = 30
        for i, (text, _) in enumerate(self.options):
            option_rect = pygame.Rect(
                self.rect.x,
                self.rect.y + i * option_height,
                self.rect.width,
                option_height
            )
            
            # Highlight hovered option
            if i == self.hovered_index:
                pygame.draw.rect(surface, BG, option_rect)
            
            # Draw separator line for certain options
            if text.startswith("---"):
                pygame.draw.line(
                    surface,
                    ACCENT,
                    (self.rect.x + 5, option_rect.centery),
                    (self.rect.right - 5, option_rect.centery),
                    1
                )
                continue
            
            # Draw option text
            text_surf = FONT_BASE.render(text, True, TEXT)
            text_rect = text_surf.get_rect(midleft=(option_rect.x + 10, option_rect.centery))
            surface.blit(text_surf, text_rect)
    
    def check_hover(self, pos):
        if not self.visible or not self.rect.collidepoint(pos):
            self.hovered_index = -1
            return False
        
        # Find hovered option
        option_height = 30
        for i, _ in enumerate(self.options):
            option_rect = pygame.Rect(
                self.rect.x,
                self.rect.y + i * option_height,
                self.rect.width,
                option_height
            )
            if option_rect.collidepoint(pos):
                if self.options[i][0:3] == "---":
                    self.hovered_index = -1
                    return True
                self.hovered_index = i
                return True
        
        self.hovered_index = -1
        return True
    
    def handle_event(self, event):
        if not self.visible:
            return False
        
        if event.type == pygame.MOUSEBUTTONDOWN and event.button == 1:
            option_height = 30
            for i, (text, action) in enumerate(self.options):
                option_rect = pygame.Rect(
                    self.rect.x,
                    self.rect.y + i * option_height,
                    self.rect.width,
                    option_height
                )
                if option_rect.collidepoint(event.pos):
                    if text.startswith("---"):
                        return False
                    return action
        
        return False


class Modal:
    def __init__(self, width, height, title):
        self.rect = pygame.Rect(
            (SCREEN_WIDTH - width) // 2,
            (SCREEN_HEIGHT - height) // 2,
            width,
            height
        )
        self.title = title
        self.visible = False
        self.elements = []
        self.result = None
        
    def add_element(self, element):
        self.elements.append(element)
    
    def draw(self, surface):
        if not self.visible:
            return
        
        # Draw semi-transparent overlay
        overlay = pygame.Surface((SCREEN_WIDTH, SCREEN_HEIGHT), pygame.SRCALPHA)
        overlay.fill((0, 0, 0, 128))
        surface.blit(overlay, (0, 0))
        
        # Draw modal background
        pygame.draw.rect(surface, SURFACE, self.rect, border_radius=4)
        pygame.draw.rect(surface, ACCENT, self.rect, width=1, border_radius=4)
        
        # Draw title
        title_rect = pygame.Rect(self.rect.x, self.rect.y, self.rect.width, 40)
        pygame.draw.rect(surface, PRIMARY, title_rect, border_top_left_radius=4, border_top_right_radius=4)
        
        title_surf = FONT_HEADER.render(self.title, True, SURFACE)
        title_rect = title_surf.get_rect(center=(self.rect.centerx, self.rect.y + 20))
        surface.blit(title_surf, title_rect)
        
        # Draw elements
        for element in self.elements:
            element.draw(surface)
    
    def handle_event(self, event):
        if not self.visible:
            return False
        
        # Close modal if clicking outside
        if event.type == pygame.MOUSEBUTTONDOWN and event.button == 1:
            if not self.rect.collidepoint(event.pos):
                self.visible = False
                return True
        
        # Handle events for elements
        for element in self.elements:
            result = element.handle_event(event)
            if result:
                self.result = result
                return True
        
        return False


class QuadtreeMatrix:
    """Main class for quadtree matrix operations"""
    
    def __init__(self):
        self.contexts = {}
        self.current_ctx = ""
        self.active_cell = None
        self.code_executor = REG
        
    def create_empty_matrix(self, size: int, max_depth: int) -> Matrix:
        """Create a new empty matrix with the given size and depth"""
        layers = []
        for d in range(max_depth + 1):
            layer_size = 1 << d
            nodes = [0] * (layer_size ** 2)
            layers.append(Layer(size=layer_size, nodes=nodes))
        
        return Matrix(
            quadtree_size=size,
            max_depth=max_depth,
            layers=layers,
            payload_pool={}
        )
    
    def create_new_context(self, id: str, size: int, max_depth: int) -> Matrix:
        """Create a new named context"""
        self.contexts[id] = self.create_empty_matrix(size, max_depth)
        return self.contexts[id]
    
    def get_context_list(self) -> List[str]:
        """Get list of all context IDs"""
        return list(self.contexts.keys())
    
    def load_json(self, filepath: str) -> Optional[str]:
        """Load matrix from JSON file and return the assigned context ID"""
        try:
            data = json.loads(Path(filepath).read_text(encoding="utf-8"))
            
            # Basic validation
            if not all(key in data for key in ['quadtree_size', 'max_depth', 'layers']):
                raise ValueError("Invalid matrix format")
            
            # Convert to our data structures
            matrix = Matrix(
                quadtree_size=data['quadtree_size'],
                max_depth=data['max_depth'],
                version=data.get('version', 1),
                layers=[],
                payload_pool=data.get('payload_pool', {})
            )
            
            # Process layers
            for layer_data in data['layers']:
                layer = Layer(
                    size=layer_data['size'],
                    nodes=layer_data['nodes']
                )
                matrix.layers.append(layer)
            
            # Create context ID from filename
            ctx_id = Path(filepath).stem
            if ctx_id in self.contexts:
                base_id = ctx_id
                counter = 1
                while ctx_id in self.contexts:
                    ctx_id = f"{base_id}_{counter}"
                    counter += 1
            
            self.contexts[ctx_id] = matrix
            return ctx_id
            
        except Exception as e:
            print(f"Error loading JSON: {e}")
            return None
    
    def save_json(self, ctx_id: str, filepath: str) -> bool:
        """Save matrix to JSON file"""
        if ctx_id not in self.contexts:
            return False
        
        matrix = self.contexts[ctx_id]
        data = {
            'version': matrix.version,
            'quadtree_size': matrix.quadtree_size,
            'max_depth': matrix.max_depth,
            'layers': [],
            'payload_pool': matrix.payload_pool
        }
        
        # Convert layers to serializable format
        for layer in matrix.layers:
            data['layers'].append({
                'size': layer.size,
                'nodes': layer.nodes
            })
        
        try:
            Path(filepath).write_text(json.dumps(data, indent=2), encoding="utf-8")
            return True
        except Exception as e:
            print(f"Error saving JSON: {e}")
            return False


class CodeEditorModal:
    def __init__(self, screen_width, screen_height):
        self.width = int(screen_width * 0.7)
        self.height = int(screen_height * 0.7)
        self.rect = pygame.Rect(
            (screen_width - self.width) // 2,
            (screen_height - self.height) // 2,
            self.width,
            self.height
        )
        
        self.visible = False
        self.code = ""
        self.language = "python"
        self.cell = None
        self.cursor_pos = 0
        self.scroll_y = 0

        # --- HORIZONTAL SCROLLING ---
        self.scroll_x = 0

        # --- TEXT SELECTION ---
        self.selection_start = 0
        self.selecting = False

        self.is_plugin = False

        # --- CURSOR BLINKING ---
        self.cursor_timer = 0
        self.cursor_visible = True
        self.clock = None # Will be passed in handle_event
        
        # Create buttons
        button_width = 100
        button_height = 30
        margin = 10
        
        self.save_button = Button(
            self.rect.right - button_width - margin,
            self.rect.bottom - button_height - margin,
            button_width,
            button_height,
            "Save"
        )
        
        self.execute_button = Button(
            self.rect.right - button_width * 2 - margin * 2,
            self.rect.bottom - button_height - margin,
            button_width,
            button_height,
            "Execute"
        )
        
        self.cancel_button = Button(
            self.rect.right - button_width * 3 - margin * 3,
            self.rect.bottom - button_height - margin,
            button_width,
            button_height,
            "Cancel"
        )
        
        # Language input
        self.language_label = "Language:"
        self.language_dropdown = DropDown(
            self.rect.x + 100,
            self.rect.bottom - button_height - margin,
            150,
            button_height,
            REG.list_languages()
        )
        self.language_dropdown.selected = "python"
    
    def show(self, code="", language="python", cell=None, plugin=False):
        self.visible = True
        self.code = code
        self.language = language
        self.language_dropdown.options = REG.list_languages()
        self.language_dropdown.selected = language
        self.is_plugin = plugin
        self.cell = cell
        self.cursor_pos = len(code)
        self.scroll_y = 0
        self.scroll_x = 0
        self.selection_start = len(code)
    
    def hide(self):
        self.visible = False
        return None, None
    
    def get_lines(self):
        return self.code.split('\n')

    def get_selection(self):
        start = min(self.selection_start, self.cursor_pos)
        end = max(self.selection_start, self.cursor_pos)
        return start, end

    def delete_selection(self):
        if self.selection_start == self.cursor_pos:
            return
        
        start, end = self.get_selection()
        self.code = self.code[:start] + self.code[end:]
        self.cursor_pos = start
        self.selection_start = start

    def get_cursor_row_col(self):
        lines = self.get_lines()
        pos = 0
        for i, line in enumerate(lines):
            if pos + len(line) + 1 > self.cursor_pos:
                return i, self.cursor_pos - pos
            pos += len(line) + 1
        return len(lines) - 1, len(lines[-1])

    def draw(self, surface):
        if not self.visible:
            return
        
        if self.clock:
            self.cursor_timer += self.clock.get_time()
            if self.cursor_timer > 500:
                self.cursor_timer = 0
                self.cursor_visible = not self.cursor_visible

        overlay = pygame.Surface((SCREEN_WIDTH, SCREEN_HEIGHT), pygame.SRCALPHA)
        overlay.fill((0, 0, 0, 128))
        surface.blit(overlay, (0, 0))
        
        pygame.draw.rect(surface, SURFACE, self.rect, border_radius=4)
        pygame.draw.rect(surface, ACCENT, self.rect, width=1, border_radius=4)
        
        title_rect = pygame.Rect(self.rect.x, self.rect.y, self.rect.width, 40)
        pygame.draw.rect(surface, PRIMARY, title_rect, border_top_left_radius=4, border_top_right_radius=4)
        
        title_surf = FONT_HEADER.render("Code Editor", True, SURFACE)
        title_rect_surf = title_surf.get_rect(center=(self.rect.centerx, self.rect.y + 20))
        surface.blit(title_surf, title_rect_surf)
        
        editor_rect = pygame.Rect(
            self.rect.x + 10, self.rect.y + 50, self.rect.width - 20, self.rect.height - 120
        )
        
        line_number_width = 40
        text_area_rect = pygame.Rect(
            editor_rect.x + line_number_width, editor_rect.y,
            editor_rect.width - line_number_width, editor_rect.height
        )

        lines = self.get_lines()
        font_height = FONT_MONO.get_height()
        max_visible_lines = editor_rect.height // font_height
        
        text_area_surface = surface.subsurface(text_area_rect)
        text_area_surface.fill(CODE_BG)
        
        selection_start_pos, selection_end_pos = self.get_selection()
        char_w, _ = FONT_MONO.size(' ')

        for i, line in enumerate(lines[self.scroll_y:self.scroll_y + max_visible_lines]):
            y_pos = i * font_height
            line_start_index = sum(len(l) + 1 for l in lines[:self.scroll_y + i])
            line_end_index = line_start_index + len(line)

            if selection_start_pos < line_end_index and selection_end_pos > line_start_index:
                start = max(line_start_index, selection_start_pos)
                end = min(line_end_index, selection_end_pos)
                start_x = (start - line_start_index) * char_w - self.scroll_x
                width = (end - start) * char_w
                selection_rect = pygame.Rect(start_x, y_pos, width, font_height)
                pygame.draw.rect(text_area_surface, (200, 200, 255), selection_rect)

            line_surf = FONT_MONO.render(line, True, TEXT)
            text_area_surface.blit(line_surf, (-self.scroll_x, y_pos))

        if self.cursor_visible:
            row, col = self.get_cursor_row_col()
            if self.scroll_y <= row < self.scroll_y + max_visible_lines:
                cursor_x = col * char_w - self.scroll_x
                cursor_y = (row - self.scroll_y) * font_height
                cursor_rect = pygame.Rect(cursor_x, cursor_y, 1, font_height)
                pygame.draw.rect(text_area_surface, TEXT, cursor_rect)

        line_number_bg = pygame.Rect(editor_rect.x, editor_rect.y, line_number_width, editor_rect.height)
        pygame.draw.rect(surface, (234, 234, 234), line_number_bg)
        for i in range(max_visible_lines):
            line_num_str = str(self.scroll_y + i + 1)
            line_num_surf = FONT_MONO.render(line_num_str, True, CODE_NUM)
            surface.blit(line_num_surf, (editor_rect.x + 5, editor_rect.y + i * font_height))
        
        lang_label_surf = FONT_BASE.render(self.language_label, True, TEXT)
        surface.blit(lang_label_surf, (self.rect.x + 10, self.rect.bottom - 30 - lang_label_surf.get_height() // 2))
        self.language_dropdown.draw(surface)
        self.execute_button.disabled = not REG.has(self.language_dropdown.selected)
        self.save_button.draw(surface)
        self.execute_button.draw(surface)
        self.cancel_button.draw(surface)
    
    def handle_event(self, event, clock):
        self.clock = clock
        if not self.visible:
            return False

        # Handle modal buttons
        for button in [self.save_button, self.execute_button, self.cancel_button]:
            if event.type == pygame.MOUSEMOTION:
                button.check_hover(event.pos)
            result = button.handle_event(event)
            if result:
                if button == self.save_button: return ('save', (self.code, self.language_dropdown.selected, self.cell))
                elif button == self.execute_button: return ('execute', (self.code, self.language_dropdown.selected))
                elif button == self.cancel_button:
                    self.hide()
                    return ('cancel', None)

        self.language_dropdown.handle_event(event)

        # Define editor geometry, which is needed for event handling
        editor_rect = pygame.Rect(self.rect.x + 10, self.rect.y + 50, self.rect.width - 20, self.rect.height - 120)
        line_number_width = 40
        text_area_rect = pygame.Rect(
            editor_rect.x + line_number_width, editor_rect.y,
            editor_rect.width - line_number_width, editor_rect.height
        )

        mouse_pos = pygame.mouse.get_pos()
        if editor_rect.collidepoint(mouse_pos):
            if event.type == pygame.MOUSEBUTTONDOWN and event.button == 1:
                self.selecting = True
                mx, my = event.pos
                row = self.scroll_y + (my - text_area_rect.y) // FONT_MONO.get_height()
                char_w, _ = FONT_MONO.size(' ')
                col = round((mx - text_area_rect.x + self.scroll_x) / char_w)
                lines = self.get_lines()
                row = min(row, len(lines) - 1)
                col = min(col, len(lines[row]))
                self.cursor_pos = sum(len(l) + 1 for l in lines[:row]) + col
                if not (pygame.key.get_mods() & pygame.KMOD_SHIFT):
                    self.selection_start = self.cursor_pos
                self.cursor_timer = 0
                self.cursor_visible = True

            elif event.type == pygame.MOUSEBUTTONUP and event.button == 1:
                self.selecting = False

            elif event.type == pygame.MOUSEMOTION and self.selecting:
                mx, my = event.pos
                row = self.scroll_y + (my - text_area_rect.y) // FONT_MONO.get_height()
                char_w, _ = FONT_MONO.size(' ')
                col = round((mx - text_area_rect.x + self.scroll_x) / char_w)
                lines = self.get_lines()
                row = min(row, len(lines) - 1)
                col = min(col, len(lines[row]))
                self.cursor_pos = sum(len(l) + 1 for l in lines[:row]) + col
                self.cursor_timer = 0
                self.cursor_visible = True

        if event.type == pygame.KEYDOWN:
            self.cursor_timer = 0
            self.cursor_visible = True
            shift_pressed = pygame.key.get_mods() & pygame.KMOD_SHIFT

            if not shift_pressed and event.key in (pygame.K_LEFT, pygame.K_RIGHT, pygame.K_UP, pygame.K_DOWN, pygame.K_HOME, pygame.K_END):
                self.selection_start = self.cursor_pos

            if event.key == pygame.K_a and pygame.key.get_mods() & pygame.KMOD_CTRL:
                self.selection_start = 0
                self.cursor_pos = len(self.code)
            elif event.key == pygame.K_LEFT:
                if self.cursor_pos > 0:
                    self.cursor_pos -= 1
            elif event.key == pygame.K_RIGHT:
                if self.cursor_pos < len(self.code):
                    self.cursor_pos += 1
            elif event.key == pygame.K_HOME:
                row, col = self.get_cursor_row_col()
                self.cursor_pos -= col
            elif event.key == pygame.K_END:
                row, col = self.get_cursor_row_col()
                line_len = len(self.get_lines()[row])
                self.cursor_pos += line_len - col
            elif event.key == pygame.K_UP:
                row, col = self.get_cursor_row_col()
                if row > 0:
                    prev_len = len(self.get_lines()[row-1])
                    prev_start = sum(len(l) + 1 for l in self.get_lines()[:row-1])
                    self.cursor_pos = prev_start + min(prev_len, col)
            elif event.key == pygame.K_DOWN:
                row, col = self.get_cursor_row_col()
                lines = self.get_lines()
                if row < len(lines) - 1:
                    next_len = len(lines[row+1])
                    next_start = sum(len(l) + 1 for l in lines[:row+1])
                    self.cursor_pos = next_start + min(next_len, col)
            elif event.key == pygame.K_BACKSPACE:
                if self.selection_start != self.cursor_pos: self.delete_selection()
                elif self.cursor_pos > 0:
                    self.code = self.code[:self.cursor_pos-1] + self.code[self.cursor_pos:]
                    self.cursor_pos -= 1
                    self.selection_start = self.cursor_pos
            elif event.key == pygame.K_DELETE:
                if self.selection_start != self.cursor_pos: self.delete_selection()
                elif self.cursor_pos < len(self.code):
                    self.code = self.code[:self.cursor_pos] + self.code[self.cursor_pos+1:]
            elif event.key == pygame.K_RETURN:
                self.delete_selection()
                self.code = self.code[:self.cursor_pos] + '\n' + self.code[self.cursor_pos:]
                self.cursor_pos += 1
                self.selection_start = self.cursor_pos
            elif event.key == pygame.K_TAB:
                self.delete_selection()
                self.code = self.code[:self.cursor_pos] + '    ' + self.code[self.cursor_pos:]
                self.cursor_pos += 4
                self.selection_start = self.cursor_pos
            elif event.unicode:
                self.delete_selection()
                self.code = self.code[:self.cursor_pos] + event.unicode + self.code[self.cursor_pos:]
                self.cursor_pos += len(event.unicode)
                self.selection_start = self.cursor_pos
        
        row, col = self.get_cursor_row_col()
        max_visible_lines = editor_rect.height // FONT_MONO.get_height()
        char_w, _ = FONT_MONO.size(' ')
        if char_w > 0:
            max_visible_cols = text_area_rect.width // char_w
            if col < self.scroll_x: self.scroll_x = col
            if col >= self.scroll_x + max_visible_cols: self.scroll_x = col - max_visible_cols + 1

        if row < self.scroll_y: self.scroll_y = row
        if row >= self.scroll_y + max_visible_lines: self.scroll_y = row - max_visible_lines + 1

        return False


class OutputModal:
    def __init__(self, screen_width, screen_height):
        self.width = int(screen_width * 0.6)
        self.height = int(screen_height * 0.5)
        self.rect = pygame.Rect(
            (screen_width - self.width) // 2,
            (screen_height - self.height) // 2,
            self.width,
            self.height
        )
        
        self.visible = False
        self.output = ""
        self.success = True
        self.scroll_y = 0
        
        # Create close button
        button_width = 100
        button_height = 30
        margin = 10
        
        self.close_button = Button(
            self.rect.right - button_width - margin,
            self.rect.bottom - button_height - margin,
            button_width,
            button_height,
            "Close"
        )
    
    def show(self, output, success=True):
        self.visible = True
        self.output = output
        self.success = success
        self.scroll_y = 0
    
    def hide(self):
        self.visible = False
    
    def draw(self, surface):
        if not self.visible:
            return
        
        # Draw semi-transparent overlay
        overlay = pygame.Surface((SCREEN_WIDTH, SCREEN_HEIGHT), pygame.SRCALPHA)
        overlay.fill((0, 0, 0, 128))
        surface.blit(overlay, (0, 0))
        
        # Draw modal background
        pygame.draw.rect(surface, SURFACE, self.rect, border_radius=4)
        pygame.draw.rect(surface, ACCENT, self.rect, width=1, border_radius=4)
        
        # Draw title
        title_rect = pygame.Rect(self.rect.x, self.rect.y, self.rect.width, 40)
        title_color = (0, 128, 0) if self.success else (200, 0, 0)
        pygame.draw.rect(surface, title_color, title_rect, border_top_left_radius=4, border_top_right_radius=4)
        
        title = "Execution Output" if self.success else "Execution Error"
        title_surf = FONT_HEADER.render(title, True, SURFACE)
        title_rect = title_surf.get_rect(center=(self.rect.centerx, self.rect.y + 20))
        surface.blit(title_surf, title_rect)
        
        # Draw output area
        output_rect = pygame.Rect(
            self.rect.x + 10,
            self.rect.y + 50,
            self.rect.width - 20,
            self.rect.height - 100
        )
        pygame.draw.rect(surface, CODE_BG, output_rect)
        pygame.draw.rect(surface, ACCENT, output_rect, width=1)
        
        # Draw output text
        font = FONT_MONO
        font_height = font.get_height()
        lines = self.output.split('\n')
        
        # Calculate max visible lines
        max_visible_lines = output_rect.height // font_height
        
        # Draw visible lines
        for i, line in enumerate(lines[self.scroll_y:self.scroll_y + max_visible_lines]):
            line_color = TEXT
            line_surf = font.render(line, True, line_color)
            surface.blit(
                line_surf,
                (output_rect.x + 5, output_rect.y + i * font_height)
            )
        
        # Draw close button
        self.close_button.draw(surface)
    
    def handle_event(self, event):
        if not self.visible:
            return False
        
        # Handle button events
        if event.type == pygame.MOUSEMOTION:
            self.close_button.check_hover(event.pos)
        
        result = self.close_button.handle_event(event)
        if result:
            self.hide()
            return True
        
        # Handle mouse wheel for scrolling
        if event.type == pygame.MOUSEWHEEL:
            self.scroll_y = max(0, self.scroll_y - event.y)
            
            lines = self.output.split('\n')
            font_height = FONT_MONO.get_height()
            output_height = self.rect.height - 100
            max_visible_lines = output_height // font_height
            
            max_scroll = max(0, len(lines) - max_visible_lines)
            self.scroll_y = min(max_scroll, self.scroll_y)
        
        return False

class QuadtreeApp:
    """Main application class"""

    def __init__(self):
        pygame.init()
        ft.init()
        import atexit
        atexit.register(pygame.quit)
        atexit.register(ft.quit)

        self.screen = pygame.display.set_mode((SCREEN_WIDTH, SCREEN_HEIGHT))
        pygame.display.set_caption("Quadtree Matrix Editor")
        
        self.clock = pygame.time.Clock()
        self.matrix = QuadtreeMatrix()
        self.current_depth = 0
        self.quadtree_size = 400
        self.max_depth = 4
        
        # Initialize with default context
        self.matrix.create_new_context("default", self.quadtree_size, self.max_depth)
        self.matrix.current_ctx = "default"
        
        # Initialize UI elements
        self.setup_ui()
        
        # Canvas for drawing
        self.canvas = pygame.Surface((MAIN_WIDTH, SCREEN_HEIGHT))
        self.canvas.fill(BG)
        
        # Initialize modals
        self.code_editor = CodeEditorModal(SCREEN_WIDTH, SCREEN_HEIGHT)
        self.output_modal = OutputModal(SCREEN_WIDTH, SCREEN_HEIGHT)

        # State
        self.dragging = False
        self.hover_pos = None
        self.dialog_future = None
        self._dialog_handler = None
    
    def setup_ui(self):
        # Context section
        self.ctx_label = "Context:"
        self.context_dropdown = DropDown(
            10, 40, SIDEBAR_WIDTH - 20, 30,
            self.matrix.get_context_list()
        )
        self.context_dropdown.selected = self.matrix.current_ctx
        
        # Context buttons
        button_width = 80
        button_height = 30
        margin = 10
        
        self.new_ctx_btn = Button(
            10, 80, button_width, button_height,
            "+ New", 
            self.new_context_action
        )
        
        self.import_ctx_btn = Button(
            10 + button_width + margin, 80, button_width, button_height,
            "Import", 
            self.import_context_action
        )
        
        self.export_ctx_btn = Button(
            10 + button_width*2 + margin*2, 80, button_width, button_height,
            "Export", 
            self.export_context_action
        )
        
        # Size input
        self.size_label = "Quadtree Size (px):"
        self.size_input = TextInput(
            10, 150, SIDEBAR_WIDTH - 20, 30,
            str(self.quadtree_size),
            self.size_label
        )
        
        # Depth slider
        self.depth_slider = Slider(
            10, 220, SIDEBAR_WIDTH - 20, 30,
            0, self.max_depth, self.current_depth,
            "Depth"
        )
        
        # Export PNG button
        self.export_png_btn = Button(
            10, 260, SIDEBAR_WIDTH - 20, 30,
            "Export PNG",
            self.export_png_action
        )

        self.new_exec_btn = Button(
            10, 300, SIDEBAR_WIDTH - 20, 30,
            "➕ New Executor",
            self.new_executor_action
        )

        # All UI elements
        self.ui_elements = [
            self.context_dropdown,
            self.new_ctx_btn,
            self.import_ctx_btn,
            self.export_ctx_btn,
            self.size_input,
            self.depth_slider,
            self.export_png_btn,
            self.new_exec_btn
        ]
        
        # Context menu (will be populated when right-clicking)
        self.context_menu = None
    
    def new_context_action(self):
        if self.dialog_future:
            return False

        def handler(ctx_id):
            if ctx_id:
                self.matrix.create_new_context(ctx_id, self.quadtree_size, self.max_depth)
                self.matrix.current_ctx = ctx_id
                self.context_dropdown.options = self.matrix.get_context_list()
                self.context_dropdown.selected = ctx_id

        self._dialog_handler = handler
        self.dialog_future = DIALOG_POOL.submit(_tk_input_ctx)
        return True
    
    def import_context_action(self):
        if self.dialog_future:
            return False

        def handler(filepath):
            if filepath:
                ctx_id = self.matrix.load_json(filepath)
                if ctx_id:
                    self.matrix.current_ctx = ctx_id

                    matrix = self.matrix.contexts[ctx_id]
                    self.quadtree_size = matrix.quadtree_size
                    self.size_input.text = str(self.quadtree_size)

                    self.max_depth = matrix.max_depth
                    self.depth_slider.max = self.max_depth

                    self.context_dropdown.options = self.matrix.get_context_list()
                    self.context_dropdown.selected = ctx_id

        self._dialog_handler = handler
        self.dialog_future = DIALOG_POOL.submit(_tk_open_json)
        return True
    
    def export_context_action(self):
        if not self.matrix.current_ctx:
            return False

        if self.dialog_future:
            return False

        def handler(filepath):
            if filepath:
                self.matrix.save_json(self.matrix.current_ctx, filepath)

        self._dialog_handler = handler
        self.dialog_future = DIALOG_POOL.submit(_tk_save_json)
        return True
    
    def export_png_action(self):
        if not self.matrix.current_ctx:
            return False

        # Render current view to surface
        self.render_quadtree()

        if self.dialog_future:
            return False

        def handler(filepath):
            if filepath:
                pygame.image.save(self.canvas, filepath)

        self._dialog_handler = handler
        self.dialog_future = DIALOG_POOL.submit(_tk_save_png)
        return True

    def new_executor_action(self):
        self.code_editor.show(PLUGIN_TEMPLATE, "python", plugin=True)
        return True
    
    def show_context_menu(self, position, cell):
        # Create menu options
        options = [
            ("🎨 Change Color", lambda: self.handle_context_action("change_color", cell)),
            ("T Add Text", lambda: self.handle_context_action("add_text", cell)),
            ("📝 Add Code", lambda: self.handle_context_action("add_code", cell)),
            ("🖼️ Add Image", lambda: self.handle_context_action("add_image", cell)),
            ("↪ Subdivide", lambda: self.handle_context_action("subdivide", cell)),
            ("---", None),
            ("↩ Reset Cell", lambda: self.handle_context_action("reset_cell", cell))
        ]
        
        # Check if cell has code to add Edit Code option
        if self.matrix.current_ctx:
            matrix = self.matrix.contexts[self.matrix.current_ctx]
            d, idx = cell
            key = f"{d}:{idx}"
            
            if key in matrix.payload_pool and matrix.payload_pool[key].get('type') == 'code':
                # Insert edit code option after add code
                options.insert(3, ("✏️ Edit Code", lambda: self.handle_context_action("edit_code", cell)))
                # Insert execute code option
                options.insert(4, ("▶️ Execute Code", lambda: self.handle_context_action("execute_code", cell)))
        
        # Create and position context menu
        menu_width = 180
        menu_height = len(options) * 30
        
        pos_x = min(position[0], SCREEN_WIDTH - menu_width - 10)
        pos_y = min(position[1], SCREEN_HEIGHT - menu_height - 10)
        
        self.context_menu = ContextMenu(pos_x, pos_y, menu_width, menu_height, options)
    
    def handle_context_action(self, action, cell):
        if not self.matrix.current_ctx or not cell:
            return False
        
        matrix = self.matrix.contexts[self.matrix.current_ctx]
        d, idx = cell
        
        if action == "change_color":
            root = tk.Tk()
            root.withdraw()
            color = colorchooser.askcolor(title="Choose Color")[0]
            root.destroy()
            
            if color:
                # Convert RGB to int color
                r, g, b = [int(c) for c in color]
                color_int = (r << 16) | (g << 8) | b
                matrix.layers[d].nodes[idx] = color_int
        
        elif action == "add_text":
            root = tk.Tk()
            root.withdraw()
            text = simpledialog.askstring("Add Text", "Enter text:")
            
            if text:
                # Ask for color
                color = colorchooser.askcolor(title="Text Color")[0]
                root.destroy()
                
                if color:
                    r, g, b = [int(c) for c in color]
                    matrix.payload_pool[f"{d}:{idx}"] = {
                        'type': 'text',
                        'text': text,
                        'color': [r, g, b]
                    }
            else:
                root.destroy()
        
        elif action == "add_code" or action == "edit_code":
            # Show code editor
            code = ""
            language = "python"
            
            # Load existing code if editing
            if action == "edit_code":
                key = f"{d}:{idx}"
                if key in matrix.payload_pool and matrix.payload_pool[key].get('type') == 'code':
                    code = matrix.payload_pool[key].get('code', '')
                    language = matrix.payload_pool[key].get('language', 'python')
            
            self.code_editor.show(code, language, cell)
        
        elif action == "execute_code":
            key = f"{d}:{idx}"
            if key in matrix.payload_pool and matrix.payload_pool[key].get('type') == 'code':
                code = matrix.payload_pool[key].get('code', '')
                language = matrix.payload_pool[key].get('language', 'python')
                
                # Execute the code
                success, output = self.matrix.code_executor.execute(code, language)
                
                # Show output window
                self.output_modal.show(output, success)
        
        elif action == "add_image":
            if self.dialog_future:
                return False

            def handler(filepath):
                if filepath:
                    try:
                        img_data = Path(filepath).read_bytes()
                        b64_data = base64.b64encode(img_data).decode('utf-8')
                        matrix.payload_pool[f"{d}:{idx}"] = {
                            'type': 'image',
                            'data': b64_data
                        }
                    except Exception as e:
                        print(f"Error loading image: {e}")

            self._dialog_handler = handler
            self.dialog_future = DIALOG_POOL.submit(_tk_open_image)
            return True
        
        elif action == "subdivide":
            if d < matrix.max_depth:
                parent_key = f"{d}:{idx}"
                color = matrix.layers[d].nodes[idx]
                payload = matrix.payload_pool.get(parent_key)
                
                d1 = d + 1
                layer1 = matrix.layers[d1]
                
                cx = idx % matrix.layers[d].size
                cy = idx // matrix.layers[d].size
                
                base_x = cx * 2
                base_y = cy * 2
                
                for dy in range(2):
                    for dx in range(2):
                        cx1 = base_x + dx
                        cy1 = base_y + dy
                        idx1 = cy1 * layer1.size + cx1
                        
                        layer1.nodes[idx1] = color
                        
                        if payload:
                            matrix.payload_pool[f"{d1}:{idx1}"] = payload.copy()
        
        elif action == "reset_cell":
            matrix.layers[d].nodes[idx] = 0
            key = f"{d}:{idx}"
            if key in matrix.payload_pool:
                del matrix.payload_pool[key]
        
        # Return True to indicate action was handled
        return True
    
    def render_quadtree(self):
        """Render the current quadtree to the canvas"""
        if not self.matrix.current_ctx:
            return
        
        matrix = self.matrix.contexts[self.matrix.current_ctx]
        d = self.current_depth
        
        S = matrix.quadtree_size
        layer = matrix.layers[d]
        cell_size = S / layer.size
        
        # Calculate position to center the quadtree
        offset_x = (MAIN_WIDTH - S) // 2
        offset_y = (SCREEN_HEIGHT - S) // 2
        
        # Clear canvas
        self.canvas.fill(BG)
        
        # Draw cells
        for i, color in enumerate(layer.nodes):
            if color:
                cx = i % layer.size
                cy = i // layer.size
                x = int(cx * cell_size) + offset_x
                y = int(cy * cell_size) + offset_y
                
                # Extract RGB components
                r = (color >> 16) & 0xFF
                g = (color >> 8) & 0xFF
                b = color & 0xFF
                
                pygame.draw.rect(
                    self.canvas,
                    (r, g, b),
                    (x, y, int(cell_size), int(cell_size))
                )
            
            # Draw payloads
            key = f"{d}:{i}"
            payload = matrix.payload_pool.get(key)
            
            if payload:
                cx = i % layer.size
                cy = i // layer.size
                x = int(cx * cell_size) + offset_x
                y = int(cy * cell_size) + offset_y
                
                if payload.get('type') == 'text':
                    text = payload.get('text', '')
                    color = payload.get('color', [0, 0, 0])
                    
                    # Render text
                    font_size = int(cell_size * 0.3)
                    font = ft.SysFont(None, max(12, min(font_size, 36)))
                    text_surf = font.render(text, True, color)
                    
                    # Center text
                    text_rect = text_surf.get_rect(center=(
                        x + cell_size/2,
                        y + cell_size/2
                    ))
                    
                    self.canvas.blit(text_surf, text_rect)
                
                elif payload.get('type') == 'code':
                    code = payload.get('code', '')
                    
                    if cell_size < 100:
                        # Small cell, just show code symbol
                        font_size = int(cell_size * 0.5)
                        font = ft.SysFont("Courier New", max(12, min(font_size, 36)), bold=True)
                        text_surf = font.render("{ }", True, (51, 51, 51))
                        
                        # Center text
                        text_rect = text_surf.get_rect(center=(
                            x + cell_size/2,
                            y + cell_size/2
                        ))
                        
                        self.canvas.blit(text_surf, text_rect)

                        if self.hover_pos:
                            hx, hy = self.hover_pos
                            if SIDEBAR_WIDTH + x <= hx <= SIDEBAR_WIDTH + x + cell_size and y <= hy <= y + cell_size:
                                preview = code.split('\n', 1)[0][:30]
                                tip_font = FONT_MONO
                                tip_surf = tip_font.render(preview, True, TEXT)
                                bg_rect = tip_surf.get_rect()
                                bg_rect.topleft = (x, y - bg_rect.height - 2)
                                pygame.draw.rect(self.canvas, SURFACE, bg_rect)
                                pygame.draw.rect(self.canvas, ACCENT, bg_rect, 1)
                                self.canvas.blit(tip_surf, bg_rect)
                    else:
                        # --- clipping region (unchanged) ---
                        cell_rect = pygame.Rect(x + 2, y + 2, cell_size - 4, cell_size - 4)
                        old_clip  = self.canvas.get_clip()
                        # ---------------- sizing constants (restore these!) ----------------
                        code_lines     = code.split("\n")
                        line_height    = min(cell_size * 0.09, 16)      # px per rendered row
                        padding        = 8                               # top/left inset
                        line_num_width = 20                              # gutter for numbers
                        max_lines      = int((cell_size - 2*padding) / line_height)
                        # -------------------------------------------------------------------

                        self.canvas.set_clip(cell_rect)

                        # --- background rectangles (unchanged) ---
                        pygame.draw.rect(self.canvas, CODE_BG, (x + 2, y + 2, cell_size - 4, cell_size - 4))
                        pygame.draw.rect(self.canvas, (234, 234, 234), (x + 2, y + 2, line_num_width, cell_size - 4))

                        # --- wrapped code rendering ---
                        font          = ft.SysFont("Courier New", int(line_height * 0.75))
                        line_idx      = 0
                        y_pos         = y + padding
                        for raw_line in code_lines:
                            wrapped_segments = wrap_text(raw_line, font, cell_size - line_num_width - 10)
                            for seg in wrapped_segments:
                                if line_idx >= max_lines:          # vertical clip
                                    break

                                # line number
                                ln_surf = font.render(str(line_idx + 1), True, CODE_NUM)
                                self.canvas.blit(
                                    ln_surf,
                                    (x + line_num_width - 2 - ln_surf.get_width(), y_pos)
                                )

                                # code text
                                code_surf = font.render(seg, True, (51, 51, 51))
                                self.canvas.blit(
                                    code_surf,
                                    (x + line_num_width + 5, y_pos)
                                )

                                y_pos    += line_height
                                line_idx += 1
                            if line_idx >= max_lines:
                                break

                        # --- overflow ellipsis ---
                        if line_idx < len(code_lines):
                            dots = font.render("⋯", True, (102, 102, 102))
                            self.canvas.blit(
                                dots,
                                (x + cell_size / 2 - dots.get_width() / 2, y + cell_size - padding - line_height)
                            )

                        # --- restore previous clip ---
                        self.canvas.set_clip(old_clip)



                
                elif payload.get('type') == 'image':
                    try:
                        # Decode base64 image data
                        img_data = base64.b64decode(payload.get('data', ''))
                        img = Image.open(io.BytesIO(img_data))
                        
                        # Convert PIL Image to Pygame surface
                        mode = img.mode
                        size = img.size
                        data = img.tobytes()
                        
                        img_surface = pygame.image.fromstring(data, size, mode)
                        
                        # Scale to fit cell
                        img_surface = pygame.transform.scale(
                            img_surface,
                            (int(cell_size), int(cell_size))
                        )
                        
                        # Draw image
                        self.canvas.blit(img_surface, (x, y))
                    except Exception as e:
                        print(f"Error rendering image: {e}")
        
        # Draw grid lines
        for i in range(layer.size + 1):
            pos = int(i * cell_size) + offset_x
            pygame.draw.line(
                self.canvas,
                GRID_COLOR,
                (pos, offset_y),
                (pos, offset_y + S)
            )
            
            pos = int(i * cell_size) + offset_y
            pygame.draw.line(
                self.canvas,
                GRID_COLOR,
                (offset_x, pos),
                (offset_x + S, pos)
            )
    
    def get_cell_at_position(self, pos):
        """Get cell coordinates at mouse position"""
        if not self.matrix.current_ctx:
            return None
        
        matrix = self.matrix.contexts[self.matrix.current_ctx]
        S = matrix.quadtree_size
        layer = matrix.layers[self.current_depth]
        cell_size = S / layer.size
        
        # Calculate offset to center quadtree
        offset_x = (MAIN_WIDTH - S) // 2 + SIDEBAR_WIDTH
        offset_y = (SCREEN_HEIGHT - S) // 2
        
        # Calculate relative position in quadtree
        rel_x = pos[0] - offset_x
        rel_y = pos[1] - offset_y
        
        # Check if position is within quadtree
        if 0 <= rel_x < S and 0 <= rel_y < S:
            cx = int(rel_x // cell_size)
            cy = int(rel_y // cell_size)
            idx = cy * layer.size + cx
            
            return (self.current_depth, idx)
        
        return None

    def handle_code_editor_result(self, result):
        if not result:
            return
        
        action, data = result
        
        if action == 'save':
            code, language, cell = data
            if self.code_editor.is_plugin:
                root = tk.Tk(); root.withdraw()
                fname = simpledialog.askstring("Plugin File", "Enter file name:")
                root.destroy()
                if fname:
                    if not fname.endswith(".py"):
                        fname += ".py"
                    p = Path("runtime/plugins") / fname
                    p.write_text(code, encoding="utf-8")
<<<<<<< HEAD
                    REG.tick()
=======
                    REG.hot_reload()
>>>>>>> a7932497
            elif cell and self.matrix.current_ctx:
                d, idx = cell
                self.matrix.contexts[self.matrix.current_ctx].payload_pool[f"{d}:{idx}"] = {
                    'type': 'code',
                    'code': code,
                    'language': language
                }
        
        elif action == 'execute':
            code, language = data
            success, output = self.matrix.code_executor.execute(code, language)
            self.output_modal.show(output, success)
    
    def handle_events(self):
        """Handle pygame events"""
        mouse_pos = pygame.mouse.get_pos()
        self.hover_pos = mouse_pos

        # Update hover state for UI elements before processing events
        for element in self.ui_elements:
            if hasattr(element, 'check_hover'):
                element.check_hover(mouse_pos)

        # Handle context menu hover if active
        if self.context_menu:
            self.context_menu.check_hover(mouse_pos)

        # Process the event queue
        for event in pygame.event.get():
            if event.type == pygame.QUIT:
                return False

            # --- MODAL AND CONTEXT MENU HANDLING (Corrected Logic) ---

            # Handle modals first, as they are on top and should consume events
            code_editor_result = self.code_editor.handle_event(event, self.clock)
            if code_editor_result:
                self.handle_code_editor_result(code_editor_result)
                continue # Event handled, move to next event

            if self.output_modal.handle_event(event):
                continue # Event handled, move to next event

            # Handle context menu if it's active
            if self.context_menu:
                action = self.context_menu.handle_event(event)
                if action:
                    action()
                    self.context_menu = None
                elif event.type == pygame.MOUSEBUTTONDOWN:
                    if (not self.context_menu.rect.collidepoint(event.pos) or
                        self.context_menu.hovered_index == -1):
                        self.context_menu = None
                
                continue # Event was related to the context menu, so we skip the rest

            # --- MAIN UI AND CANVAS EVENT HANDLING ---

            # Handle main UI element events
            handled = False
            for element in self.ui_elements:
                result = element.handle_event(event)
                if result:
                    handled = True
                    
                    if element == self.context_dropdown:
                        if isinstance(result, str):
                            self.matrix.current_ctx = result
                            
                            matrix = self.matrix.contexts[self.matrix.current_ctx]
                            self.quadtree_size = matrix.quadtree_size
                            self.size_input.text = str(self.quadtree_size)
                            self.max_depth = matrix.max_depth
                            self.depth_slider.max = self.max_depth

                    elif element == self.depth_slider:
                        self.current_depth = result

                    elif element == self.size_input:
                        try:
                            new_size = int(result)
                            if 100 <= new_size <= SCREEN_HEIGHT:
                                self.quadtree_size = new_size
                                if self.matrix.current_ctx:
                                    self.matrix.contexts[self.matrix.current_ctx].quadtree_size = new_size
                        except ValueError:
                            self.size_input.text = str(self.quadtree_size)
                    
                    break

            if handled:
                continue

            # Handle right-click for context menu in the main canvas area
            if event.type == pygame.MOUSEBUTTONDOWN and event.button == 3:
                if event.pos[0] > SIDEBAR_WIDTH:
                    cell = self.get_cell_at_position(event.pos)
                    if cell:
                        self.show_context_menu(event.pos, cell)

        return True
    
    def update(self, dt):
        """Update game state"""
        if self.dialog_future and self.dialog_future.done():
            result = self.dialog_future.result()
            if self._dialog_handler:
                self._dialog_handler(result)
            self.dialog_future = None
            self._dialog_handler = None
    
    def draw(self):
        """Draw the application"""
        REG.tick()
        # Clear screen
        self.screen.fill(SURFACE)
        
        # Draw sidebar background
        pygame.draw.rect(
            self.screen,
            SURFACE,
            (0, 0, SIDEBAR_WIDTH, SCREEN_HEIGHT)
        )
        
        # Draw sidebar title
        title_surf = FONT_HEADER.render("Quadtree Controls", True, PRIMARY)
        self.screen.blit(title_surf, (SIDEBAR_WIDTH // 2 - title_surf.get_width() // 2, 10))
        
        # Draw context label
        ctx_label_surf = FONT_BASE.render(self.ctx_label, True, TEXT)
        self.screen.blit(ctx_label_surf, (10, 40 - ctx_label_surf.get_height() - 2))
        
        # Draw UI elements
        for element in self.ui_elements:
            if element is not self.context_dropdown:
                element.draw(self.screen)

        # Draw the dropdown last so options appear on top
        self.context_dropdown.draw(self.screen)
        
        # Draw main area background
        pygame.draw.rect(
            self.screen,
            BG,
            (SIDEBAR_WIDTH, 0, MAIN_WIDTH, SCREEN_HEIGHT)
        )
        
        # Render quadtree
        self.render_quadtree()
        
        # Draw canvas to screen
        self.screen.blit(self.canvas, (SIDEBAR_WIDTH, 0))
        
        # Draw context menu if active
        if self.context_menu:
            self.context_menu.draw(self.screen)
        
        # Draw modals on top if visible
        self.code_editor.draw(self.screen)
        self.output_modal.draw(self.screen)
        
        # Update display
        pygame.display.flip()
    
    def run(self):
        """Main game loop"""
        running = True
        while running:
            dt = self.clock.tick(60) / 1000.0
            
            running = self.handle_events()
            self.update(dt)
            self.draw()

if __name__ == "__main__":
    from argparse import ArgumentParser

    parser = ArgumentParser()
    parser.add_argument("--width", type=int, default=CONFIG["screen"][0])
    parser.add_argument("--height", type=int, default=CONFIG["screen"][1])
    args = parser.parse_args()
    CONFIG["screen"] = (args.width, args.height)

    app = QuadtreeApp()
    app.run()<|MERGE_RESOLUTION|>--- conflicted
+++ resolved
@@ -1,1926 +1,1900 @@
-import base64
-import io
-import json
-import os
-import sys
-import tkinter as tk
-from concurrent.futures import ThreadPoolExecutor
-from pathlib import Path
-from tkinter import filedialog, simpledialog, colorchooser
-from typing import Any, Dict, List, Optional, Tuple, Union
-
-import pygame
-import pygame.freetype as ft
-from PIL import Image
-from dataclasses import dataclass, field
-
-<<<<<<< HEAD
-from runtime.registry import REGISTRY as REG
-from runtime.constants import TIMEOUT
-=======
-from runtime.registry import ExecutorRegistry, TIMEOUT
->>>>>>> a7932497
-from config import CONFIG, MAIN_WIDTH
-
-# Thread pool for non-blocking TK dialogs
-DIALOG_POOL = ThreadPoolExecutor(max_workers=1)
-
-# Initialize freetype fonts
-ft.init()
-FONT_BASE = ft.SysFont(None, 14)
-FONT_HEADER = ft.SysFont(None, 20, bold=True)
-FONT_MONO = ft.SysFont("Courier New", 12)
-FONT_MONO_BOLD = ft.SysFont("Courier New", 14, bold=True)
-
-# Screen and color shortcuts
-SCREEN_WIDTH, SCREEN_HEIGHT = CONFIG["screen"]
-SIDEBAR_WIDTH = CONFIG["sidebar"]
-colors = CONFIG["col"]
-PRIMARY = colors["primary"]
-SECONDARY = colors["secondary"]
-ACCENT = colors["accent"]
-BG = colors["bg"]
-SURFACE = colors["surface"]
-TEXT = colors["text"]
-CODE_BG = colors["code_bg"]
-CODE_NUM = colors["code_num"]
-GRID_COLOR = colors["grid"]
-BUTTON_HOVER = colors["hover"]
-
-# --- TK dialog helpers -----------------------------------------------------
-def _tk_save_png():
-    root = tk.Tk()
-    root.withdraw()
-    path = filedialog.asksaveasfilename(
-        title="Export PNG", defaultextension=".png",
-        filetypes=[("PNG files", "*.png")],
-    )
-    root.destroy()
-    return path
-
-def _tk_open_json():
-    root = tk.Tk(); root.withdraw()
-    path = filedialog.askopenfilename(
-        title="Import Matrix", filetypes=[("JSON files", "*.json")]
-    )
-    root.destroy()
-    return path
-
-def _tk_save_json():
-    root = tk.Tk(); root.withdraw()
-    path = filedialog.asksaveasfilename(
-        title="Export Matrix", defaultextension=".json",
-        filetypes=[("JSON files", "*.json")]
-    )
-    root.destroy()
-    return path
-<<<<<<< HEAD
-=======
-
-def _tk_input_ctx():
-    root = tk.Tk(); root.withdraw()
-    val = simpledialog.askstring("New Context", "Enter context ID:")
-    root.destroy()
-    return val
-
-def _tk_open_image():
-    root = tk.Tk(); root.withdraw()
-    path = filedialog.askopenfilename(
-        title="Select Image",
-        filetypes=[("Image files", "*.png;*.jpg;*.jpeg;*.gif;*.bmp")],
-    )
-    root.destroy()
-    return path
->>>>>>> a7932497
-
-def _tk_input_ctx():
-    root = tk.Tk(); root.withdraw()
-    val = simpledialog.askstring("New Context", "Enter context ID:")
-    root.destroy()
-    return val
-
-def _tk_open_image():
-    root = tk.Tk(); root.withdraw()
-    path = filedialog.askopenfilename(
-        title="Select Image",
-        filetypes=[("Image files", "*.png;*.jpg;*.jpeg;*.gif;*.bmp")],
-    )
-    root.destroy()
-    return path
-
-# Global executor registry comes from runtime.registry
-PLUGIN_TEMPLATE = '''from runtime.constants import TIMEOUT
-
-def _exec(code:str):
-    """Return (success:boolean, output:str)"""
-    # example: simply echo the code
-    return True, code
-
-def register(reg):
-    reg.register("my_lang", _exec)
-'''
-
-def wrap_text(text: str, font: ft.Font, max_px: int) -> list[str]:
-    """Return a list of substrings that each fit inside max_px."""
-    words = text.expandtabs(4).split(" ")
-    lines, buf = [], ""
-    for w in words:
-        test = f"{buf} {w}".strip()
-        if font.size(test)[0] <= max_px:
-            buf = test
-        else:
-            if buf:
-                lines.append(buf)
-            buf = w
-    if buf:
-        lines.append(buf)
-    return lines
-
-
-@dataclass(slots=True)
-class Layer:
-    size: int
-    nodes: List[int] = field(default_factory=list)
-
-
-@dataclass(slots=True)
-class Matrix:
-    quadtree_size: int
-    max_depth: int
-    layers: List[Layer] = field(default_factory=list)
-    payload_pool: Dict[str, Any] = field(default_factory=dict)
-    version: int = 1
-
-
-class Button:
-    def __init__(self, x, y, width, height, text, action=None, font=FONT_BASE, disabled=False):
-        self.rect = pygame.Rect(x, y, width, height)
-        self.text = text
-        self.action = action
-        self.font = font
-        self.hovered = False
-        self.pressed = False
-        self.disabled = disabled
-
-    def draw(self, surface):
-        if self.disabled:
-            color = ACCENT
-        elif self.pressed:
-            color = SECONDARY
-        else:
-            color = BUTTON_HOVER if self.hovered else PRIMARY
-
-        pygame.draw.rect(surface, color, self.rect, border_radius=4)
-
-        text_surf = self.font.render(self.text, True, SURFACE)
-        text_rect = text_surf.get_rect(center=self.rect.center)
-        surface.blit(text_surf, text_rect)
-
-    def check_hover(self, pos):
-        self.hovered = self.rect.collidepoint(pos) and not self.disabled
-        return self.hovered
-
-    def handle_event(self, event):
-        if self.disabled:
-            return False
-
-        if event.type == pygame.MOUSEBUTTONDOWN and event.button == 1:
-            if self.rect.collidepoint(event.pos):
-                self.pressed = True
-                return False
-
-        if event.type == pygame.MOUSEBUTTONUP and event.button == 1:
-            if self.pressed and self.rect.collidepoint(event.pos):
-                self.pressed = False
-                if self.action:
-                    return self.action()
-                return True
-            self.pressed = False
-
-        return False
-
-
-class DropDown:
-    def __init__(self, x, y, width, height, options=None):
-        self.rect = pygame.Rect(x, y, width, height)
-        self.options = options or []
-        self.selected = ""
-        self.open = False
-        self.hovered_index = -1
-        self.hovered = False
-        
-    def draw(self, surface):
-        box_color = BUTTON_HOVER if self.hovered else SURFACE
-        pygame.draw.rect(surface, box_color, self.rect, border_radius=4)
-        pygame.draw.rect(surface, ACCENT, self.rect, width=1, border_radius=4)
-        
-        # Draw selected option
-        text_surf = FONT_BASE.render(self.selected or "Select...", True, TEXT)
-        text_rect = text_surf.get_rect(midleft=(self.rect.x + 10, self.rect.centery))
-        surface.blit(text_surf, text_rect)
-        
-        # Draw dropdown arrow
-        arrow_points = [
-            (self.rect.right - 15, self.rect.centery - 3),
-            (self.rect.right - 10, self.rect.centery + 3),
-            (self.rect.right - 5, self.rect.centery - 3)
-        ]
-        pygame.draw.polygon(surface, ACCENT, arrow_points)
-        
-        # Draw dropdown options if open
-        if self.open:
-            option_height = 25
-            dropdown_rect = pygame.Rect(
-                self.rect.x,
-                self.rect.bottom,
-                self.rect.width,
-                option_height * len(self.options)
-            )
-            pygame.draw.rect(surface, SURFACE, dropdown_rect)
-            pygame.draw.rect(surface, ACCENT, dropdown_rect, width=1)
-            
-            for i, option in enumerate(self.options):
-                option_rect = pygame.Rect(
-                    self.rect.x,
-                    self.rect.bottom + i * option_height,
-                    self.rect.width,
-                    option_height
-                )
-                
-                # Highlight hovered option
-                if i == self.hovered_index:
-                    pygame.draw.rect(surface, BG, option_rect)
-                
-                # Draw option text
-                text_surf = FONT_BASE.render(option, True, TEXT)
-                text_rect = text_surf.get_rect(midleft=(option_rect.x + 10, option_rect.centery))
-                surface.blit(text_surf, text_rect)
-    
-    def check_hover(self, pos):
-        if self.rect.collidepoint(pos):
-            self.hovered = True
-            return True
-        else:
-            self.hovered = False
-
-        if self.open:
-            option_height = 25
-            for i, _ in enumerate(self.options):
-                option_rect = pygame.Rect(
-                    self.rect.x,
-                    self.rect.bottom + i * option_height,
-                    self.rect.width,
-                    option_height
-                )
-                if option_rect.collidepoint(pos):
-                    # Skip separators
-                    if self.options[i].startswith("---"):
-                        self.hovered_index = -1
-                        return True
-                    self.hovered_index = i
-                    return True
-
-            self.hovered_index = -1
-
-        return False
-    
-    def handle_event(self, event):
-        if event.type == pygame.MOUSEBUTTONDOWN and event.button == 1:
-            if self.rect.collidepoint(event.pos):
-                self.open = not self.open
-                return True
-            
-            if self.open:
-                option_height = 25
-                for i, option in enumerate(self.options):
-                    option_rect = pygame.Rect(
-                        self.rect.x,
-                        self.rect.bottom + i * option_height,
-                        self.rect.width,
-                        option_height
-                    )
-                    if option_rect.collidepoint(event.pos):
-                        if option.startswith("---"):
-                            self.open = False
-                            return False
-                        self.selected = option
-                        self.open = False
-                        return option
-                
-                # Click outside the dropdown closes it
-                self.open = False
-        
-        return False
-
-
-class Slider:
-    def __init__(self, x, y, width, height, min_val, max_val, value, label=None):
-        self.rect = pygame.Rect(x, y, width, height)
-        self.handle_radius = 8
-        self.min = min_val
-        self.max = max_val
-        self.value = value
-        self.dragging = False
-        self.hovered = False
-        self.label = label
-        
-    def draw(self, surface):
-        # Draw track
-        track_rect = pygame.Rect(
-            self.rect.x,
-            self.rect.centery - 2,
-            self.rect.width,
-            4
-        )
-        pygame.draw.rect(surface, ACCENT, track_rect, border_radius=2)
-        
-        # Calculate handle position
-        handle_x = self.rect.x + int((self.value - self.min) / (self.max - self.min) * self.rect.width)
-        handle_pos = (handle_x, self.rect.centery)
-
-        radius = self.handle_radius + 2 if (self.hovered or self.dragging) else self.handle_radius
-        color = SECONDARY if (self.hovered or self.dragging) else PRIMARY
-        pygame.draw.circle(surface, color, handle_pos, radius)
-        
-        # Draw label and value
-        if self.label:
-            label_text = f"{self.label}: {self.value}"
-            text_surf = FONT_BASE.render(label_text, True, TEXT)
-            text_rect = text_surf.get_rect(bottomleft=(self.rect.x, self.rect.y - 5))
-            surface.blit(text_surf, text_rect)
-    
-    def check_hover(self, pos):
-        # Check if mouse is over handle
-        handle_x = self.rect.x + int((self.value - self.min) / (self.max - self.min) * self.rect.width)
-        handle_rect = pygame.Rect(
-            handle_x - self.handle_radius,
-            self.rect.centery - self.handle_radius,
-            self.handle_radius * 2,
-            self.handle_radius * 2
-        )
-        self.hovered = handle_rect.collidepoint(pos)
-        return self.hovered
-    
-    def handle_event(self, event):
-        if event.type == pygame.MOUSEBUTTONDOWN and event.button == 1:
-            if self.check_hover(event.pos):
-                self.dragging = True
-                return False
-
-        elif event.type == pygame.MOUSEBUTTONUP:
-            if self.dragging:
-                self.dragging = False
-                return False
-
-        elif event.type == pygame.MOUSEMOTION:
-            self.check_hover(event.pos)
-            if self.dragging:
-                # Update value based on mouse position
-                relative_x = max(0, min(event.pos[0] - self.rect.x, self.rect.width))
-                self.value = self.min + int((relative_x / self.rect.width) * (self.max - self.min))
-                return self.value
-        
-        return False
-
-
-class TextInput:
-    def __init__(self, x, y, width, height, default_text="", label=None):
-        self.rect = pygame.Rect(x, y, width, height)
-        self.text = default_text
-        self.active = False
-        self.cursor_pos = len(default_text)
-        self.cursor_visible = True
-        self.label = label
-        
-    def draw(self, surface):
-        # Draw box
-        color = PRIMARY if self.active else ACCENT
-        pygame.draw.rect(surface, SURFACE, self.rect, border_radius=4)
-        pygame.draw.rect(surface, color, self.rect, width=1, border_radius=4)
-        
-        # Draw text
-        text_surf = FONT_BASE.render(self.text, True, TEXT)
-        text_rect = text_surf.get_rect(midleft=(self.rect.x + 10, self.rect.centery))
-        surface.blit(text_surf, text_rect)
-
-        if self.active:
-            # Simple blinking cursor based on time
-            self.cursor_visible = (pygame.time.get_ticks() // 500) % 2 == 0
-            if self.cursor_visible:
-                cursor_x = text_rect.right + 1
-                top = self.rect.y + 5
-                bottom = self.rect.bottom - 5
-                pygame.draw.line(surface, TEXT, (cursor_x, top), (cursor_x, bottom))
-        
-        # Draw label
-        if self.label:
-            label_surf = FONT_BASE.render(self.label, True, TEXT)
-            label_rect = label_surf.get_rect(bottomleft=(self.rect.x, self.rect.y - 5))
-            surface.blit(label_surf, label_rect)
-
-    def handle_event(self, event):
-        if event.type == pygame.MOUSEBUTTONDOWN:
-            if self.rect.collidepoint(event.pos):
-                self.active = True
-                self.cursor_pos = len(self.text)
-            else:
-                self.active = False
-            return self.active
-
-        if event.type == pygame.KEYDOWN and self.active:
-            if event.key == pygame.K_RETURN:
-                self.active = False
-                return self.text
-            elif event.key == pygame.K_BACKSPACE:
-                self.text = self.text[:-1]
-                self.cursor_pos = max(0, self.cursor_pos - 1)
-            else:
-                self.text += event.unicode
-                self.cursor_pos += len(event.unicode)
-            return False
-
-        return False
-
-
-class ContextMenu:
-    def __init__(self, x, y, width, height, options=None):
-        self.rect = pygame.Rect(x, y, width, height)
-        self.options = options or []
-        self.visible = True
-        self.hovered_index = -1
-        
-    def draw(self, surface):
-        if not self.visible:
-            return
-        
-        # Draw background
-        pygame.draw.rect(surface, SURFACE, self.rect, border_radius=4)
-        pygame.draw.rect(surface, ACCENT, self.rect, width=1, border_radius=4)
-        
-        # Draw options
-        option_height = 30
-        for i, (text, _) in enumerate(self.options):
-            option_rect = pygame.Rect(
-                self.rect.x,
-                self.rect.y + i * option_height,
-                self.rect.width,
-                option_height
-            )
-            
-            # Highlight hovered option
-            if i == self.hovered_index:
-                pygame.draw.rect(surface, BG, option_rect)
-            
-            # Draw separator line for certain options
-            if text.startswith("---"):
-                pygame.draw.line(
-                    surface,
-                    ACCENT,
-                    (self.rect.x + 5, option_rect.centery),
-                    (self.rect.right - 5, option_rect.centery),
-                    1
-                )
-                continue
-            
-            # Draw option text
-            text_surf = FONT_BASE.render(text, True, TEXT)
-            text_rect = text_surf.get_rect(midleft=(option_rect.x + 10, option_rect.centery))
-            surface.blit(text_surf, text_rect)
-    
-    def check_hover(self, pos):
-        if not self.visible or not self.rect.collidepoint(pos):
-            self.hovered_index = -1
-            return False
-        
-        # Find hovered option
-        option_height = 30
-        for i, _ in enumerate(self.options):
-            option_rect = pygame.Rect(
-                self.rect.x,
-                self.rect.y + i * option_height,
-                self.rect.width,
-                option_height
-            )
-            if option_rect.collidepoint(pos):
-                if self.options[i][0:3] == "---":
-                    self.hovered_index = -1
-                    return True
-                self.hovered_index = i
-                return True
-        
-        self.hovered_index = -1
-        return True
-    
-    def handle_event(self, event):
-        if not self.visible:
-            return False
-        
-        if event.type == pygame.MOUSEBUTTONDOWN and event.button == 1:
-            option_height = 30
-            for i, (text, action) in enumerate(self.options):
-                option_rect = pygame.Rect(
-                    self.rect.x,
-                    self.rect.y + i * option_height,
-                    self.rect.width,
-                    option_height
-                )
-                if option_rect.collidepoint(event.pos):
-                    if text.startswith("---"):
-                        return False
-                    return action
-        
-        return False
-
-
-class Modal:
-    def __init__(self, width, height, title):
-        self.rect = pygame.Rect(
-            (SCREEN_WIDTH - width) // 2,
-            (SCREEN_HEIGHT - height) // 2,
-            width,
-            height
-        )
-        self.title = title
-        self.visible = False
-        self.elements = []
-        self.result = None
-        
-    def add_element(self, element):
-        self.elements.append(element)
-    
-    def draw(self, surface):
-        if not self.visible:
-            return
-        
-        # Draw semi-transparent overlay
-        overlay = pygame.Surface((SCREEN_WIDTH, SCREEN_HEIGHT), pygame.SRCALPHA)
-        overlay.fill((0, 0, 0, 128))
-        surface.blit(overlay, (0, 0))
-        
-        # Draw modal background
-        pygame.draw.rect(surface, SURFACE, self.rect, border_radius=4)
-        pygame.draw.rect(surface, ACCENT, self.rect, width=1, border_radius=4)
-        
-        # Draw title
-        title_rect = pygame.Rect(self.rect.x, self.rect.y, self.rect.width, 40)
-        pygame.draw.rect(surface, PRIMARY, title_rect, border_top_left_radius=4, border_top_right_radius=4)
-        
-        title_surf = FONT_HEADER.render(self.title, True, SURFACE)
-        title_rect = title_surf.get_rect(center=(self.rect.centerx, self.rect.y + 20))
-        surface.blit(title_surf, title_rect)
-        
-        # Draw elements
-        for element in self.elements:
-            element.draw(surface)
-    
-    def handle_event(self, event):
-        if not self.visible:
-            return False
-        
-        # Close modal if clicking outside
-        if event.type == pygame.MOUSEBUTTONDOWN and event.button == 1:
-            if not self.rect.collidepoint(event.pos):
-                self.visible = False
-                return True
-        
-        # Handle events for elements
-        for element in self.elements:
-            result = element.handle_event(event)
-            if result:
-                self.result = result
-                return True
-        
-        return False
-
-
-class QuadtreeMatrix:
-    """Main class for quadtree matrix operations"""
-    
-    def __init__(self):
-        self.contexts = {}
-        self.current_ctx = ""
-        self.active_cell = None
-        self.code_executor = REG
-        
-    def create_empty_matrix(self, size: int, max_depth: int) -> Matrix:
-        """Create a new empty matrix with the given size and depth"""
-        layers = []
-        for d in range(max_depth + 1):
-            layer_size = 1 << d
-            nodes = [0] * (layer_size ** 2)
-            layers.append(Layer(size=layer_size, nodes=nodes))
-        
-        return Matrix(
-            quadtree_size=size,
-            max_depth=max_depth,
-            layers=layers,
-            payload_pool={}
-        )
-    
-    def create_new_context(self, id: str, size: int, max_depth: int) -> Matrix:
-        """Create a new named context"""
-        self.contexts[id] = self.create_empty_matrix(size, max_depth)
-        return self.contexts[id]
-    
-    def get_context_list(self) -> List[str]:
-        """Get list of all context IDs"""
-        return list(self.contexts.keys())
-    
-    def load_json(self, filepath: str) -> Optional[str]:
-        """Load matrix from JSON file and return the assigned context ID"""
-        try:
-            data = json.loads(Path(filepath).read_text(encoding="utf-8"))
-            
-            # Basic validation
-            if not all(key in data for key in ['quadtree_size', 'max_depth', 'layers']):
-                raise ValueError("Invalid matrix format")
-            
-            # Convert to our data structures
-            matrix = Matrix(
-                quadtree_size=data['quadtree_size'],
-                max_depth=data['max_depth'],
-                version=data.get('version', 1),
-                layers=[],
-                payload_pool=data.get('payload_pool', {})
-            )
-            
-            # Process layers
-            for layer_data in data['layers']:
-                layer = Layer(
-                    size=layer_data['size'],
-                    nodes=layer_data['nodes']
-                )
-                matrix.layers.append(layer)
-            
-            # Create context ID from filename
-            ctx_id = Path(filepath).stem
-            if ctx_id in self.contexts:
-                base_id = ctx_id
-                counter = 1
-                while ctx_id in self.contexts:
-                    ctx_id = f"{base_id}_{counter}"
-                    counter += 1
-            
-            self.contexts[ctx_id] = matrix
-            return ctx_id
-            
-        except Exception as e:
-            print(f"Error loading JSON: {e}")
-            return None
-    
-    def save_json(self, ctx_id: str, filepath: str) -> bool:
-        """Save matrix to JSON file"""
-        if ctx_id not in self.contexts:
-            return False
-        
-        matrix = self.contexts[ctx_id]
-        data = {
-            'version': matrix.version,
-            'quadtree_size': matrix.quadtree_size,
-            'max_depth': matrix.max_depth,
-            'layers': [],
-            'payload_pool': matrix.payload_pool
-        }
-        
-        # Convert layers to serializable format
-        for layer in matrix.layers:
-            data['layers'].append({
-                'size': layer.size,
-                'nodes': layer.nodes
-            })
-        
-        try:
-            Path(filepath).write_text(json.dumps(data, indent=2), encoding="utf-8")
-            return True
-        except Exception as e:
-            print(f"Error saving JSON: {e}")
-            return False
-
-
-class CodeEditorModal:
-    def __init__(self, screen_width, screen_height):
-        self.width = int(screen_width * 0.7)
-        self.height = int(screen_height * 0.7)
-        self.rect = pygame.Rect(
-            (screen_width - self.width) // 2,
-            (screen_height - self.height) // 2,
-            self.width,
-            self.height
-        )
-        
-        self.visible = False
-        self.code = ""
-        self.language = "python"
-        self.cell = None
-        self.cursor_pos = 0
-        self.scroll_y = 0
-
-        # --- HORIZONTAL SCROLLING ---
-        self.scroll_x = 0
-
-        # --- TEXT SELECTION ---
-        self.selection_start = 0
-        self.selecting = False
-
-        self.is_plugin = False
-
-        # --- CURSOR BLINKING ---
-        self.cursor_timer = 0
-        self.cursor_visible = True
-        self.clock = None # Will be passed in handle_event
-        
-        # Create buttons
-        button_width = 100
-        button_height = 30
-        margin = 10
-        
-        self.save_button = Button(
-            self.rect.right - button_width - margin,
-            self.rect.bottom - button_height - margin,
-            button_width,
-            button_height,
-            "Save"
-        )
-        
-        self.execute_button = Button(
-            self.rect.right - button_width * 2 - margin * 2,
-            self.rect.bottom - button_height - margin,
-            button_width,
-            button_height,
-            "Execute"
-        )
-        
-        self.cancel_button = Button(
-            self.rect.right - button_width * 3 - margin * 3,
-            self.rect.bottom - button_height - margin,
-            button_width,
-            button_height,
-            "Cancel"
-        )
-        
-        # Language input
-        self.language_label = "Language:"
-        self.language_dropdown = DropDown(
-            self.rect.x + 100,
-            self.rect.bottom - button_height - margin,
-            150,
-            button_height,
-            REG.list_languages()
-        )
-        self.language_dropdown.selected = "python"
-    
-    def show(self, code="", language="python", cell=None, plugin=False):
-        self.visible = True
-        self.code = code
-        self.language = language
-        self.language_dropdown.options = REG.list_languages()
-        self.language_dropdown.selected = language
-        self.is_plugin = plugin
-        self.cell = cell
-        self.cursor_pos = len(code)
-        self.scroll_y = 0
-        self.scroll_x = 0
-        self.selection_start = len(code)
-    
-    def hide(self):
-        self.visible = False
-        return None, None
-    
-    def get_lines(self):
-        return self.code.split('\n')
-
-    def get_selection(self):
-        start = min(self.selection_start, self.cursor_pos)
-        end = max(self.selection_start, self.cursor_pos)
-        return start, end
-
-    def delete_selection(self):
-        if self.selection_start == self.cursor_pos:
-            return
-        
-        start, end = self.get_selection()
-        self.code = self.code[:start] + self.code[end:]
-        self.cursor_pos = start
-        self.selection_start = start
-
-    def get_cursor_row_col(self):
-        lines = self.get_lines()
-        pos = 0
-        for i, line in enumerate(lines):
-            if pos + len(line) + 1 > self.cursor_pos:
-                return i, self.cursor_pos - pos
-            pos += len(line) + 1
-        return len(lines) - 1, len(lines[-1])
-
-    def draw(self, surface):
-        if not self.visible:
-            return
-        
-        if self.clock:
-            self.cursor_timer += self.clock.get_time()
-            if self.cursor_timer > 500:
-                self.cursor_timer = 0
-                self.cursor_visible = not self.cursor_visible
-
-        overlay = pygame.Surface((SCREEN_WIDTH, SCREEN_HEIGHT), pygame.SRCALPHA)
-        overlay.fill((0, 0, 0, 128))
-        surface.blit(overlay, (0, 0))
-        
-        pygame.draw.rect(surface, SURFACE, self.rect, border_radius=4)
-        pygame.draw.rect(surface, ACCENT, self.rect, width=1, border_radius=4)
-        
-        title_rect = pygame.Rect(self.rect.x, self.rect.y, self.rect.width, 40)
-        pygame.draw.rect(surface, PRIMARY, title_rect, border_top_left_radius=4, border_top_right_radius=4)
-        
-        title_surf = FONT_HEADER.render("Code Editor", True, SURFACE)
-        title_rect_surf = title_surf.get_rect(center=(self.rect.centerx, self.rect.y + 20))
-        surface.blit(title_surf, title_rect_surf)
-        
-        editor_rect = pygame.Rect(
-            self.rect.x + 10, self.rect.y + 50, self.rect.width - 20, self.rect.height - 120
-        )
-        
-        line_number_width = 40
-        text_area_rect = pygame.Rect(
-            editor_rect.x + line_number_width, editor_rect.y,
-            editor_rect.width - line_number_width, editor_rect.height
-        )
-
-        lines = self.get_lines()
-        font_height = FONT_MONO.get_height()
-        max_visible_lines = editor_rect.height // font_height
-        
-        text_area_surface = surface.subsurface(text_area_rect)
-        text_area_surface.fill(CODE_BG)
-        
-        selection_start_pos, selection_end_pos = self.get_selection()
-        char_w, _ = FONT_MONO.size(' ')
-
-        for i, line in enumerate(lines[self.scroll_y:self.scroll_y + max_visible_lines]):
-            y_pos = i * font_height
-            line_start_index = sum(len(l) + 1 for l in lines[:self.scroll_y + i])
-            line_end_index = line_start_index + len(line)
-
-            if selection_start_pos < line_end_index and selection_end_pos > line_start_index:
-                start = max(line_start_index, selection_start_pos)
-                end = min(line_end_index, selection_end_pos)
-                start_x = (start - line_start_index) * char_w - self.scroll_x
-                width = (end - start) * char_w
-                selection_rect = pygame.Rect(start_x, y_pos, width, font_height)
-                pygame.draw.rect(text_area_surface, (200, 200, 255), selection_rect)
-
-            line_surf = FONT_MONO.render(line, True, TEXT)
-            text_area_surface.blit(line_surf, (-self.scroll_x, y_pos))
-
-        if self.cursor_visible:
-            row, col = self.get_cursor_row_col()
-            if self.scroll_y <= row < self.scroll_y + max_visible_lines:
-                cursor_x = col * char_w - self.scroll_x
-                cursor_y = (row - self.scroll_y) * font_height
-                cursor_rect = pygame.Rect(cursor_x, cursor_y, 1, font_height)
-                pygame.draw.rect(text_area_surface, TEXT, cursor_rect)
-
-        line_number_bg = pygame.Rect(editor_rect.x, editor_rect.y, line_number_width, editor_rect.height)
-        pygame.draw.rect(surface, (234, 234, 234), line_number_bg)
-        for i in range(max_visible_lines):
-            line_num_str = str(self.scroll_y + i + 1)
-            line_num_surf = FONT_MONO.render(line_num_str, True, CODE_NUM)
-            surface.blit(line_num_surf, (editor_rect.x + 5, editor_rect.y + i * font_height))
-        
-        lang_label_surf = FONT_BASE.render(self.language_label, True, TEXT)
-        surface.blit(lang_label_surf, (self.rect.x + 10, self.rect.bottom - 30 - lang_label_surf.get_height() // 2))
-        self.language_dropdown.draw(surface)
-        self.execute_button.disabled = not REG.has(self.language_dropdown.selected)
-        self.save_button.draw(surface)
-        self.execute_button.draw(surface)
-        self.cancel_button.draw(surface)
-    
-    def handle_event(self, event, clock):
-        self.clock = clock
-        if not self.visible:
-            return False
-
-        # Handle modal buttons
-        for button in [self.save_button, self.execute_button, self.cancel_button]:
-            if event.type == pygame.MOUSEMOTION:
-                button.check_hover(event.pos)
-            result = button.handle_event(event)
-            if result:
-                if button == self.save_button: return ('save', (self.code, self.language_dropdown.selected, self.cell))
-                elif button == self.execute_button: return ('execute', (self.code, self.language_dropdown.selected))
-                elif button == self.cancel_button:
-                    self.hide()
-                    return ('cancel', None)
-
-        self.language_dropdown.handle_event(event)
-
-        # Define editor geometry, which is needed for event handling
-        editor_rect = pygame.Rect(self.rect.x + 10, self.rect.y + 50, self.rect.width - 20, self.rect.height - 120)
-        line_number_width = 40
-        text_area_rect = pygame.Rect(
-            editor_rect.x + line_number_width, editor_rect.y,
-            editor_rect.width - line_number_width, editor_rect.height
-        )
-
-        mouse_pos = pygame.mouse.get_pos()
-        if editor_rect.collidepoint(mouse_pos):
-            if event.type == pygame.MOUSEBUTTONDOWN and event.button == 1:
-                self.selecting = True
-                mx, my = event.pos
-                row = self.scroll_y + (my - text_area_rect.y) // FONT_MONO.get_height()
-                char_w, _ = FONT_MONO.size(' ')
-                col = round((mx - text_area_rect.x + self.scroll_x) / char_w)
-                lines = self.get_lines()
-                row = min(row, len(lines) - 1)
-                col = min(col, len(lines[row]))
-                self.cursor_pos = sum(len(l) + 1 for l in lines[:row]) + col
-                if not (pygame.key.get_mods() & pygame.KMOD_SHIFT):
-                    self.selection_start = self.cursor_pos
-                self.cursor_timer = 0
-                self.cursor_visible = True
-
-            elif event.type == pygame.MOUSEBUTTONUP and event.button == 1:
-                self.selecting = False
-
-            elif event.type == pygame.MOUSEMOTION and self.selecting:
-                mx, my = event.pos
-                row = self.scroll_y + (my - text_area_rect.y) // FONT_MONO.get_height()
-                char_w, _ = FONT_MONO.size(' ')
-                col = round((mx - text_area_rect.x + self.scroll_x) / char_w)
-                lines = self.get_lines()
-                row = min(row, len(lines) - 1)
-                col = min(col, len(lines[row]))
-                self.cursor_pos = sum(len(l) + 1 for l in lines[:row]) + col
-                self.cursor_timer = 0
-                self.cursor_visible = True
-
-        if event.type == pygame.KEYDOWN:
-            self.cursor_timer = 0
-            self.cursor_visible = True
-            shift_pressed = pygame.key.get_mods() & pygame.KMOD_SHIFT
-
-            if not shift_pressed and event.key in (pygame.K_LEFT, pygame.K_RIGHT, pygame.K_UP, pygame.K_DOWN, pygame.K_HOME, pygame.K_END):
-                self.selection_start = self.cursor_pos
-
-            if event.key == pygame.K_a and pygame.key.get_mods() & pygame.KMOD_CTRL:
-                self.selection_start = 0
-                self.cursor_pos = len(self.code)
-            elif event.key == pygame.K_LEFT:
-                if self.cursor_pos > 0:
-                    self.cursor_pos -= 1
-            elif event.key == pygame.K_RIGHT:
-                if self.cursor_pos < len(self.code):
-                    self.cursor_pos += 1
-            elif event.key == pygame.K_HOME:
-                row, col = self.get_cursor_row_col()
-                self.cursor_pos -= col
-            elif event.key == pygame.K_END:
-                row, col = self.get_cursor_row_col()
-                line_len = len(self.get_lines()[row])
-                self.cursor_pos += line_len - col
-            elif event.key == pygame.K_UP:
-                row, col = self.get_cursor_row_col()
-                if row > 0:
-                    prev_len = len(self.get_lines()[row-1])
-                    prev_start = sum(len(l) + 1 for l in self.get_lines()[:row-1])
-                    self.cursor_pos = prev_start + min(prev_len, col)
-            elif event.key == pygame.K_DOWN:
-                row, col = self.get_cursor_row_col()
-                lines = self.get_lines()
-                if row < len(lines) - 1:
-                    next_len = len(lines[row+1])
-                    next_start = sum(len(l) + 1 for l in lines[:row+1])
-                    self.cursor_pos = next_start + min(next_len, col)
-            elif event.key == pygame.K_BACKSPACE:
-                if self.selection_start != self.cursor_pos: self.delete_selection()
-                elif self.cursor_pos > 0:
-                    self.code = self.code[:self.cursor_pos-1] + self.code[self.cursor_pos:]
-                    self.cursor_pos -= 1
-                    self.selection_start = self.cursor_pos
-            elif event.key == pygame.K_DELETE:
-                if self.selection_start != self.cursor_pos: self.delete_selection()
-                elif self.cursor_pos < len(self.code):
-                    self.code = self.code[:self.cursor_pos] + self.code[self.cursor_pos+1:]
-            elif event.key == pygame.K_RETURN:
-                self.delete_selection()
-                self.code = self.code[:self.cursor_pos] + '\n' + self.code[self.cursor_pos:]
-                self.cursor_pos += 1
-                self.selection_start = self.cursor_pos
-            elif event.key == pygame.K_TAB:
-                self.delete_selection()
-                self.code = self.code[:self.cursor_pos] + '    ' + self.code[self.cursor_pos:]
-                self.cursor_pos += 4
-                self.selection_start = self.cursor_pos
-            elif event.unicode:
-                self.delete_selection()
-                self.code = self.code[:self.cursor_pos] + event.unicode + self.code[self.cursor_pos:]
-                self.cursor_pos += len(event.unicode)
-                self.selection_start = self.cursor_pos
-        
-        row, col = self.get_cursor_row_col()
-        max_visible_lines = editor_rect.height // FONT_MONO.get_height()
-        char_w, _ = FONT_MONO.size(' ')
-        if char_w > 0:
-            max_visible_cols = text_area_rect.width // char_w
-            if col < self.scroll_x: self.scroll_x = col
-            if col >= self.scroll_x + max_visible_cols: self.scroll_x = col - max_visible_cols + 1
-
-        if row < self.scroll_y: self.scroll_y = row
-        if row >= self.scroll_y + max_visible_lines: self.scroll_y = row - max_visible_lines + 1
-
-        return False
-
-
-class OutputModal:
-    def __init__(self, screen_width, screen_height):
-        self.width = int(screen_width * 0.6)
-        self.height = int(screen_height * 0.5)
-        self.rect = pygame.Rect(
-            (screen_width - self.width) // 2,
-            (screen_height - self.height) // 2,
-            self.width,
-            self.height
-        )
-        
-        self.visible = False
-        self.output = ""
-        self.success = True
-        self.scroll_y = 0
-        
-        # Create close button
-        button_width = 100
-        button_height = 30
-        margin = 10
-        
-        self.close_button = Button(
-            self.rect.right - button_width - margin,
-            self.rect.bottom - button_height - margin,
-            button_width,
-            button_height,
-            "Close"
-        )
-    
-    def show(self, output, success=True):
-        self.visible = True
-        self.output = output
-        self.success = success
-        self.scroll_y = 0
-    
-    def hide(self):
-        self.visible = False
-    
-    def draw(self, surface):
-        if not self.visible:
-            return
-        
-        # Draw semi-transparent overlay
-        overlay = pygame.Surface((SCREEN_WIDTH, SCREEN_HEIGHT), pygame.SRCALPHA)
-        overlay.fill((0, 0, 0, 128))
-        surface.blit(overlay, (0, 0))
-        
-        # Draw modal background
-        pygame.draw.rect(surface, SURFACE, self.rect, border_radius=4)
-        pygame.draw.rect(surface, ACCENT, self.rect, width=1, border_radius=4)
-        
-        # Draw title
-        title_rect = pygame.Rect(self.rect.x, self.rect.y, self.rect.width, 40)
-        title_color = (0, 128, 0) if self.success else (200, 0, 0)
-        pygame.draw.rect(surface, title_color, title_rect, border_top_left_radius=4, border_top_right_radius=4)
-        
-        title = "Execution Output" if self.success else "Execution Error"
-        title_surf = FONT_HEADER.render(title, True, SURFACE)
-        title_rect = title_surf.get_rect(center=(self.rect.centerx, self.rect.y + 20))
-        surface.blit(title_surf, title_rect)
-        
-        # Draw output area
-        output_rect = pygame.Rect(
-            self.rect.x + 10,
-            self.rect.y + 50,
-            self.rect.width - 20,
-            self.rect.height - 100
-        )
-        pygame.draw.rect(surface, CODE_BG, output_rect)
-        pygame.draw.rect(surface, ACCENT, output_rect, width=1)
-        
-        # Draw output text
-        font = FONT_MONO
-        font_height = font.get_height()
-        lines = self.output.split('\n')
-        
-        # Calculate max visible lines
-        max_visible_lines = output_rect.height // font_height
-        
-        # Draw visible lines
-        for i, line in enumerate(lines[self.scroll_y:self.scroll_y + max_visible_lines]):
-            line_color = TEXT
-            line_surf = font.render(line, True, line_color)
-            surface.blit(
-                line_surf,
-                (output_rect.x + 5, output_rect.y + i * font_height)
-            )
-        
-        # Draw close button
-        self.close_button.draw(surface)
-    
-    def handle_event(self, event):
-        if not self.visible:
-            return False
-        
-        # Handle button events
-        if event.type == pygame.MOUSEMOTION:
-            self.close_button.check_hover(event.pos)
-        
-        result = self.close_button.handle_event(event)
-        if result:
-            self.hide()
-            return True
-        
-        # Handle mouse wheel for scrolling
-        if event.type == pygame.MOUSEWHEEL:
-            self.scroll_y = max(0, self.scroll_y - event.y)
-            
-            lines = self.output.split('\n')
-            font_height = FONT_MONO.get_height()
-            output_height = self.rect.height - 100
-            max_visible_lines = output_height // font_height
-            
-            max_scroll = max(0, len(lines) - max_visible_lines)
-            self.scroll_y = min(max_scroll, self.scroll_y)
-        
-        return False
-
-class QuadtreeApp:
-    """Main application class"""
-
-    def __init__(self):
-        pygame.init()
-        ft.init()
-        import atexit
-        atexit.register(pygame.quit)
-        atexit.register(ft.quit)
-
-        self.screen = pygame.display.set_mode((SCREEN_WIDTH, SCREEN_HEIGHT))
-        pygame.display.set_caption("Quadtree Matrix Editor")
-        
-        self.clock = pygame.time.Clock()
-        self.matrix = QuadtreeMatrix()
-        self.current_depth = 0
-        self.quadtree_size = 400
-        self.max_depth = 4
-        
-        # Initialize with default context
-        self.matrix.create_new_context("default", self.quadtree_size, self.max_depth)
-        self.matrix.current_ctx = "default"
-        
-        # Initialize UI elements
-        self.setup_ui()
-        
-        # Canvas for drawing
-        self.canvas = pygame.Surface((MAIN_WIDTH, SCREEN_HEIGHT))
-        self.canvas.fill(BG)
-        
-        # Initialize modals
-        self.code_editor = CodeEditorModal(SCREEN_WIDTH, SCREEN_HEIGHT)
-        self.output_modal = OutputModal(SCREEN_WIDTH, SCREEN_HEIGHT)
-
-        # State
-        self.dragging = False
-        self.hover_pos = None
-        self.dialog_future = None
-        self._dialog_handler = None
-    
-    def setup_ui(self):
-        # Context section
-        self.ctx_label = "Context:"
-        self.context_dropdown = DropDown(
-            10, 40, SIDEBAR_WIDTH - 20, 30,
-            self.matrix.get_context_list()
-        )
-        self.context_dropdown.selected = self.matrix.current_ctx
-        
-        # Context buttons
-        button_width = 80
-        button_height = 30
-        margin = 10
-        
-        self.new_ctx_btn = Button(
-            10, 80, button_width, button_height,
-            "+ New", 
-            self.new_context_action
-        )
-        
-        self.import_ctx_btn = Button(
-            10 + button_width + margin, 80, button_width, button_height,
-            "Import", 
-            self.import_context_action
-        )
-        
-        self.export_ctx_btn = Button(
-            10 + button_width*2 + margin*2, 80, button_width, button_height,
-            "Export", 
-            self.export_context_action
-        )
-        
-        # Size input
-        self.size_label = "Quadtree Size (px):"
-        self.size_input = TextInput(
-            10, 150, SIDEBAR_WIDTH - 20, 30,
-            str(self.quadtree_size),
-            self.size_label
-        )
-        
-        # Depth slider
-        self.depth_slider = Slider(
-            10, 220, SIDEBAR_WIDTH - 20, 30,
-            0, self.max_depth, self.current_depth,
-            "Depth"
-        )
-        
-        # Export PNG button
-        self.export_png_btn = Button(
-            10, 260, SIDEBAR_WIDTH - 20, 30,
-            "Export PNG",
-            self.export_png_action
-        )
-
-        self.new_exec_btn = Button(
-            10, 300, SIDEBAR_WIDTH - 20, 30,
-            "➕ New Executor",
-            self.new_executor_action
-        )
-
-        # All UI elements
-        self.ui_elements = [
-            self.context_dropdown,
-            self.new_ctx_btn,
-            self.import_ctx_btn,
-            self.export_ctx_btn,
-            self.size_input,
-            self.depth_slider,
-            self.export_png_btn,
-            self.new_exec_btn
-        ]
-        
-        # Context menu (will be populated when right-clicking)
-        self.context_menu = None
-    
-    def new_context_action(self):
-        if self.dialog_future:
-            return False
-
-        def handler(ctx_id):
-            if ctx_id:
-                self.matrix.create_new_context(ctx_id, self.quadtree_size, self.max_depth)
-                self.matrix.current_ctx = ctx_id
-                self.context_dropdown.options = self.matrix.get_context_list()
-                self.context_dropdown.selected = ctx_id
-
-        self._dialog_handler = handler
-        self.dialog_future = DIALOG_POOL.submit(_tk_input_ctx)
-        return True
-    
-    def import_context_action(self):
-        if self.dialog_future:
-            return False
-
-        def handler(filepath):
-            if filepath:
-                ctx_id = self.matrix.load_json(filepath)
-                if ctx_id:
-                    self.matrix.current_ctx = ctx_id
-
-                    matrix = self.matrix.contexts[ctx_id]
-                    self.quadtree_size = matrix.quadtree_size
-                    self.size_input.text = str(self.quadtree_size)
-
-                    self.max_depth = matrix.max_depth
-                    self.depth_slider.max = self.max_depth
-
-                    self.context_dropdown.options = self.matrix.get_context_list()
-                    self.context_dropdown.selected = ctx_id
-
-        self._dialog_handler = handler
-        self.dialog_future = DIALOG_POOL.submit(_tk_open_json)
-        return True
-    
-    def export_context_action(self):
-        if not self.matrix.current_ctx:
-            return False
-
-        if self.dialog_future:
-            return False
-
-        def handler(filepath):
-            if filepath:
-                self.matrix.save_json(self.matrix.current_ctx, filepath)
-
-        self._dialog_handler = handler
-        self.dialog_future = DIALOG_POOL.submit(_tk_save_json)
-        return True
-    
-    def export_png_action(self):
-        if not self.matrix.current_ctx:
-            return False
-
-        # Render current view to surface
-        self.render_quadtree()
-
-        if self.dialog_future:
-            return False
-
-        def handler(filepath):
-            if filepath:
-                pygame.image.save(self.canvas, filepath)
-
-        self._dialog_handler = handler
-        self.dialog_future = DIALOG_POOL.submit(_tk_save_png)
-        return True
-
-    def new_executor_action(self):
-        self.code_editor.show(PLUGIN_TEMPLATE, "python", plugin=True)
-        return True
-    
-    def show_context_menu(self, position, cell):
-        # Create menu options
-        options = [
-            ("🎨 Change Color", lambda: self.handle_context_action("change_color", cell)),
-            ("T Add Text", lambda: self.handle_context_action("add_text", cell)),
-            ("📝 Add Code", lambda: self.handle_context_action("add_code", cell)),
-            ("🖼️ Add Image", lambda: self.handle_context_action("add_image", cell)),
-            ("↪ Subdivide", lambda: self.handle_context_action("subdivide", cell)),
-            ("---", None),
-            ("↩ Reset Cell", lambda: self.handle_context_action("reset_cell", cell))
-        ]
-        
-        # Check if cell has code to add Edit Code option
-        if self.matrix.current_ctx:
-            matrix = self.matrix.contexts[self.matrix.current_ctx]
-            d, idx = cell
-            key = f"{d}:{idx}"
-            
-            if key in matrix.payload_pool and matrix.payload_pool[key].get('type') == 'code':
-                # Insert edit code option after add code
-                options.insert(3, ("✏️ Edit Code", lambda: self.handle_context_action("edit_code", cell)))
-                # Insert execute code option
-                options.insert(4, ("▶️ Execute Code", lambda: self.handle_context_action("execute_code", cell)))
-        
-        # Create and position context menu
-        menu_width = 180
-        menu_height = len(options) * 30
-        
-        pos_x = min(position[0], SCREEN_WIDTH - menu_width - 10)
-        pos_y = min(position[1], SCREEN_HEIGHT - menu_height - 10)
-        
-        self.context_menu = ContextMenu(pos_x, pos_y, menu_width, menu_height, options)
-    
-    def handle_context_action(self, action, cell):
-        if not self.matrix.current_ctx or not cell:
-            return False
-        
-        matrix = self.matrix.contexts[self.matrix.current_ctx]
-        d, idx = cell
-        
-        if action == "change_color":
-            root = tk.Tk()
-            root.withdraw()
-            color = colorchooser.askcolor(title="Choose Color")[0]
-            root.destroy()
-            
-            if color:
-                # Convert RGB to int color
-                r, g, b = [int(c) for c in color]
-                color_int = (r << 16) | (g << 8) | b
-                matrix.layers[d].nodes[idx] = color_int
-        
-        elif action == "add_text":
-            root = tk.Tk()
-            root.withdraw()
-            text = simpledialog.askstring("Add Text", "Enter text:")
-            
-            if text:
-                # Ask for color
-                color = colorchooser.askcolor(title="Text Color")[0]
-                root.destroy()
-                
-                if color:
-                    r, g, b = [int(c) for c in color]
-                    matrix.payload_pool[f"{d}:{idx}"] = {
-                        'type': 'text',
-                        'text': text,
-                        'color': [r, g, b]
-                    }
-            else:
-                root.destroy()
-        
-        elif action == "add_code" or action == "edit_code":
-            # Show code editor
-            code = ""
-            language = "python"
-            
-            # Load existing code if editing
-            if action == "edit_code":
-                key = f"{d}:{idx}"
-                if key in matrix.payload_pool and matrix.payload_pool[key].get('type') == 'code':
-                    code = matrix.payload_pool[key].get('code', '')
-                    language = matrix.payload_pool[key].get('language', 'python')
-            
-            self.code_editor.show(code, language, cell)
-        
-        elif action == "execute_code":
-            key = f"{d}:{idx}"
-            if key in matrix.payload_pool and matrix.payload_pool[key].get('type') == 'code':
-                code = matrix.payload_pool[key].get('code', '')
-                language = matrix.payload_pool[key].get('language', 'python')
-                
-                # Execute the code
-                success, output = self.matrix.code_executor.execute(code, language)
-                
-                # Show output window
-                self.output_modal.show(output, success)
-        
-        elif action == "add_image":
-            if self.dialog_future:
-                return False
-
-            def handler(filepath):
-                if filepath:
-                    try:
-                        img_data = Path(filepath).read_bytes()
-                        b64_data = base64.b64encode(img_data).decode('utf-8')
-                        matrix.payload_pool[f"{d}:{idx}"] = {
-                            'type': 'image',
-                            'data': b64_data
-                        }
-                    except Exception as e:
-                        print(f"Error loading image: {e}")
-
-            self._dialog_handler = handler
-            self.dialog_future = DIALOG_POOL.submit(_tk_open_image)
-            return True
-        
-        elif action == "subdivide":
-            if d < matrix.max_depth:
-                parent_key = f"{d}:{idx}"
-                color = matrix.layers[d].nodes[idx]
-                payload = matrix.payload_pool.get(parent_key)
-                
-                d1 = d + 1
-                layer1 = matrix.layers[d1]
-                
-                cx = idx % matrix.layers[d].size
-                cy = idx // matrix.layers[d].size
-                
-                base_x = cx * 2
-                base_y = cy * 2
-                
-                for dy in range(2):
-                    for dx in range(2):
-                        cx1 = base_x + dx
-                        cy1 = base_y + dy
-                        idx1 = cy1 * layer1.size + cx1
-                        
-                        layer1.nodes[idx1] = color
-                        
-                        if payload:
-                            matrix.payload_pool[f"{d1}:{idx1}"] = payload.copy()
-        
-        elif action == "reset_cell":
-            matrix.layers[d].nodes[idx] = 0
-            key = f"{d}:{idx}"
-            if key in matrix.payload_pool:
-                del matrix.payload_pool[key]
-        
-        # Return True to indicate action was handled
-        return True
-    
-    def render_quadtree(self):
-        """Render the current quadtree to the canvas"""
-        if not self.matrix.current_ctx:
-            return
-        
-        matrix = self.matrix.contexts[self.matrix.current_ctx]
-        d = self.current_depth
-        
-        S = matrix.quadtree_size
-        layer = matrix.layers[d]
-        cell_size = S / layer.size
-        
-        # Calculate position to center the quadtree
-        offset_x = (MAIN_WIDTH - S) // 2
-        offset_y = (SCREEN_HEIGHT - S) // 2
-        
-        # Clear canvas
-        self.canvas.fill(BG)
-        
-        # Draw cells
-        for i, color in enumerate(layer.nodes):
-            if color:
-                cx = i % layer.size
-                cy = i // layer.size
-                x = int(cx * cell_size) + offset_x
-                y = int(cy * cell_size) + offset_y
-                
-                # Extract RGB components
-                r = (color >> 16) & 0xFF
-                g = (color >> 8) & 0xFF
-                b = color & 0xFF
-                
-                pygame.draw.rect(
-                    self.canvas,
-                    (r, g, b),
-                    (x, y, int(cell_size), int(cell_size))
-                )
-            
-            # Draw payloads
-            key = f"{d}:{i}"
-            payload = matrix.payload_pool.get(key)
-            
-            if payload:
-                cx = i % layer.size
-                cy = i // layer.size
-                x = int(cx * cell_size) + offset_x
-                y = int(cy * cell_size) + offset_y
-                
-                if payload.get('type') == 'text':
-                    text = payload.get('text', '')
-                    color = payload.get('color', [0, 0, 0])
-                    
-                    # Render text
-                    font_size = int(cell_size * 0.3)
-                    font = ft.SysFont(None, max(12, min(font_size, 36)))
-                    text_surf = font.render(text, True, color)
-                    
-                    # Center text
-                    text_rect = text_surf.get_rect(center=(
-                        x + cell_size/2,
-                        y + cell_size/2
-                    ))
-                    
-                    self.canvas.blit(text_surf, text_rect)
-                
-                elif payload.get('type') == 'code':
-                    code = payload.get('code', '')
-                    
-                    if cell_size < 100:
-                        # Small cell, just show code symbol
-                        font_size = int(cell_size * 0.5)
-                        font = ft.SysFont("Courier New", max(12, min(font_size, 36)), bold=True)
-                        text_surf = font.render("{ }", True, (51, 51, 51))
-                        
-                        # Center text
-                        text_rect = text_surf.get_rect(center=(
-                            x + cell_size/2,
-                            y + cell_size/2
-                        ))
-                        
-                        self.canvas.blit(text_surf, text_rect)
-
-                        if self.hover_pos:
-                            hx, hy = self.hover_pos
-                            if SIDEBAR_WIDTH + x <= hx <= SIDEBAR_WIDTH + x + cell_size and y <= hy <= y + cell_size:
-                                preview = code.split('\n', 1)[0][:30]
-                                tip_font = FONT_MONO
-                                tip_surf = tip_font.render(preview, True, TEXT)
-                                bg_rect = tip_surf.get_rect()
-                                bg_rect.topleft = (x, y - bg_rect.height - 2)
-                                pygame.draw.rect(self.canvas, SURFACE, bg_rect)
-                                pygame.draw.rect(self.canvas, ACCENT, bg_rect, 1)
-                                self.canvas.blit(tip_surf, bg_rect)
-                    else:
-                        # --- clipping region (unchanged) ---
-                        cell_rect = pygame.Rect(x + 2, y + 2, cell_size - 4, cell_size - 4)
-                        old_clip  = self.canvas.get_clip()
-                        # ---------------- sizing constants (restore these!) ----------------
-                        code_lines     = code.split("\n")
-                        line_height    = min(cell_size * 0.09, 16)      # px per rendered row
-                        padding        = 8                               # top/left inset
-                        line_num_width = 20                              # gutter for numbers
-                        max_lines      = int((cell_size - 2*padding) / line_height)
-                        # -------------------------------------------------------------------
-
-                        self.canvas.set_clip(cell_rect)
-
-                        # --- background rectangles (unchanged) ---
-                        pygame.draw.rect(self.canvas, CODE_BG, (x + 2, y + 2, cell_size - 4, cell_size - 4))
-                        pygame.draw.rect(self.canvas, (234, 234, 234), (x + 2, y + 2, line_num_width, cell_size - 4))
-
-                        # --- wrapped code rendering ---
-                        font          = ft.SysFont("Courier New", int(line_height * 0.75))
-                        line_idx      = 0
-                        y_pos         = y + padding
-                        for raw_line in code_lines:
-                            wrapped_segments = wrap_text(raw_line, font, cell_size - line_num_width - 10)
-                            for seg in wrapped_segments:
-                                if line_idx >= max_lines:          # vertical clip
-                                    break
-
-                                # line number
-                                ln_surf = font.render(str(line_idx + 1), True, CODE_NUM)
-                                self.canvas.blit(
-                                    ln_surf,
-                                    (x + line_num_width - 2 - ln_surf.get_width(), y_pos)
-                                )
-
-                                # code text
-                                code_surf = font.render(seg, True, (51, 51, 51))
-                                self.canvas.blit(
-                                    code_surf,
-                                    (x + line_num_width + 5, y_pos)
-                                )
-
-                                y_pos    += line_height
-                                line_idx += 1
-                            if line_idx >= max_lines:
-                                break
-
-                        # --- overflow ellipsis ---
-                        if line_idx < len(code_lines):
-                            dots = font.render("⋯", True, (102, 102, 102))
-                            self.canvas.blit(
-                                dots,
-                                (x + cell_size / 2 - dots.get_width() / 2, y + cell_size - padding - line_height)
-                            )
-
-                        # --- restore previous clip ---
-                        self.canvas.set_clip(old_clip)
-
-
-
-                
-                elif payload.get('type') == 'image':
-                    try:
-                        # Decode base64 image data
-                        img_data = base64.b64decode(payload.get('data', ''))
-                        img = Image.open(io.BytesIO(img_data))
-                        
-                        # Convert PIL Image to Pygame surface
-                        mode = img.mode
-                        size = img.size
-                        data = img.tobytes()
-                        
-                        img_surface = pygame.image.fromstring(data, size, mode)
-                        
-                        # Scale to fit cell
-                        img_surface = pygame.transform.scale(
-                            img_surface,
-                            (int(cell_size), int(cell_size))
-                        )
-                        
-                        # Draw image
-                        self.canvas.blit(img_surface, (x, y))
-                    except Exception as e:
-                        print(f"Error rendering image: {e}")
-        
-        # Draw grid lines
-        for i in range(layer.size + 1):
-            pos = int(i * cell_size) + offset_x
-            pygame.draw.line(
-                self.canvas,
-                GRID_COLOR,
-                (pos, offset_y),
-                (pos, offset_y + S)
-            )
-            
-            pos = int(i * cell_size) + offset_y
-            pygame.draw.line(
-                self.canvas,
-                GRID_COLOR,
-                (offset_x, pos),
-                (offset_x + S, pos)
-            )
-    
-    def get_cell_at_position(self, pos):
-        """Get cell coordinates at mouse position"""
-        if not self.matrix.current_ctx:
-            return None
-        
-        matrix = self.matrix.contexts[self.matrix.current_ctx]
-        S = matrix.quadtree_size
-        layer = matrix.layers[self.current_depth]
-        cell_size = S / layer.size
-        
-        # Calculate offset to center quadtree
-        offset_x = (MAIN_WIDTH - S) // 2 + SIDEBAR_WIDTH
-        offset_y = (SCREEN_HEIGHT - S) // 2
-        
-        # Calculate relative position in quadtree
-        rel_x = pos[0] - offset_x
-        rel_y = pos[1] - offset_y
-        
-        # Check if position is within quadtree
-        if 0 <= rel_x < S and 0 <= rel_y < S:
-            cx = int(rel_x // cell_size)
-            cy = int(rel_y // cell_size)
-            idx = cy * layer.size + cx
-            
-            return (self.current_depth, idx)
-        
-        return None
-
-    def handle_code_editor_result(self, result):
-        if not result:
-            return
-        
-        action, data = result
-        
-        if action == 'save':
-            code, language, cell = data
-            if self.code_editor.is_plugin:
-                root = tk.Tk(); root.withdraw()
-                fname = simpledialog.askstring("Plugin File", "Enter file name:")
-                root.destroy()
-                if fname:
-                    if not fname.endswith(".py"):
-                        fname += ".py"
-                    p = Path("runtime/plugins") / fname
-                    p.write_text(code, encoding="utf-8")
-<<<<<<< HEAD
-                    REG.tick()
-=======
-                    REG.hot_reload()
->>>>>>> a7932497
-            elif cell and self.matrix.current_ctx:
-                d, idx = cell
-                self.matrix.contexts[self.matrix.current_ctx].payload_pool[f"{d}:{idx}"] = {
-                    'type': 'code',
-                    'code': code,
-                    'language': language
-                }
-        
-        elif action == 'execute':
-            code, language = data
-            success, output = self.matrix.code_executor.execute(code, language)
-            self.output_modal.show(output, success)
-    
-    def handle_events(self):
-        """Handle pygame events"""
-        mouse_pos = pygame.mouse.get_pos()
-        self.hover_pos = mouse_pos
-
-        # Update hover state for UI elements before processing events
-        for element in self.ui_elements:
-            if hasattr(element, 'check_hover'):
-                element.check_hover(mouse_pos)
-
-        # Handle context menu hover if active
-        if self.context_menu:
-            self.context_menu.check_hover(mouse_pos)
-
-        # Process the event queue
-        for event in pygame.event.get():
-            if event.type == pygame.QUIT:
-                return False
-
-            # --- MODAL AND CONTEXT MENU HANDLING (Corrected Logic) ---
-
-            # Handle modals first, as they are on top and should consume events
-            code_editor_result = self.code_editor.handle_event(event, self.clock)
-            if code_editor_result:
-                self.handle_code_editor_result(code_editor_result)
-                continue # Event handled, move to next event
-
-            if self.output_modal.handle_event(event):
-                continue # Event handled, move to next event
-
-            # Handle context menu if it's active
-            if self.context_menu:
-                action = self.context_menu.handle_event(event)
-                if action:
-                    action()
-                    self.context_menu = None
-                elif event.type == pygame.MOUSEBUTTONDOWN:
-                    if (not self.context_menu.rect.collidepoint(event.pos) or
-                        self.context_menu.hovered_index == -1):
-                        self.context_menu = None
-                
-                continue # Event was related to the context menu, so we skip the rest
-
-            # --- MAIN UI AND CANVAS EVENT HANDLING ---
-
-            # Handle main UI element events
-            handled = False
-            for element in self.ui_elements:
-                result = element.handle_event(event)
-                if result:
-                    handled = True
-                    
-                    if element == self.context_dropdown:
-                        if isinstance(result, str):
-                            self.matrix.current_ctx = result
-                            
-                            matrix = self.matrix.contexts[self.matrix.current_ctx]
-                            self.quadtree_size = matrix.quadtree_size
-                            self.size_input.text = str(self.quadtree_size)
-                            self.max_depth = matrix.max_depth
-                            self.depth_slider.max = self.max_depth
-
-                    elif element == self.depth_slider:
-                        self.current_depth = result
-
-                    elif element == self.size_input:
-                        try:
-                            new_size = int(result)
-                            if 100 <= new_size <= SCREEN_HEIGHT:
-                                self.quadtree_size = new_size
-                                if self.matrix.current_ctx:
-                                    self.matrix.contexts[self.matrix.current_ctx].quadtree_size = new_size
-                        except ValueError:
-                            self.size_input.text = str(self.quadtree_size)
-                    
-                    break
-
-            if handled:
-                continue
-
-            # Handle right-click for context menu in the main canvas area
-            if event.type == pygame.MOUSEBUTTONDOWN and event.button == 3:
-                if event.pos[0] > SIDEBAR_WIDTH:
-                    cell = self.get_cell_at_position(event.pos)
-                    if cell:
-                        self.show_context_menu(event.pos, cell)
-
-        return True
-    
-    def update(self, dt):
-        """Update game state"""
-        if self.dialog_future and self.dialog_future.done():
-            result = self.dialog_future.result()
-            if self._dialog_handler:
-                self._dialog_handler(result)
-            self.dialog_future = None
-            self._dialog_handler = None
-    
-    def draw(self):
-        """Draw the application"""
-        REG.tick()
-        # Clear screen
-        self.screen.fill(SURFACE)
-        
-        # Draw sidebar background
-        pygame.draw.rect(
-            self.screen,
-            SURFACE,
-            (0, 0, SIDEBAR_WIDTH, SCREEN_HEIGHT)
-        )
-        
-        # Draw sidebar title
-        title_surf = FONT_HEADER.render("Quadtree Controls", True, PRIMARY)
-        self.screen.blit(title_surf, (SIDEBAR_WIDTH // 2 - title_surf.get_width() // 2, 10))
-        
-        # Draw context label
-        ctx_label_surf = FONT_BASE.render(self.ctx_label, True, TEXT)
-        self.screen.blit(ctx_label_surf, (10, 40 - ctx_label_surf.get_height() - 2))
-        
-        # Draw UI elements
-        for element in self.ui_elements:
-            if element is not self.context_dropdown:
-                element.draw(self.screen)
-
-        # Draw the dropdown last so options appear on top
-        self.context_dropdown.draw(self.screen)
-        
-        # Draw main area background
-        pygame.draw.rect(
-            self.screen,
-            BG,
-            (SIDEBAR_WIDTH, 0, MAIN_WIDTH, SCREEN_HEIGHT)
-        )
-        
-        # Render quadtree
-        self.render_quadtree()
-        
-        # Draw canvas to screen
-        self.screen.blit(self.canvas, (SIDEBAR_WIDTH, 0))
-        
-        # Draw context menu if active
-        if self.context_menu:
-            self.context_menu.draw(self.screen)
-        
-        # Draw modals on top if visible
-        self.code_editor.draw(self.screen)
-        self.output_modal.draw(self.screen)
-        
-        # Update display
-        pygame.display.flip()
-    
-    def run(self):
-        """Main game loop"""
-        running = True
-        while running:
-            dt = self.clock.tick(60) / 1000.0
-            
-            running = self.handle_events()
-            self.update(dt)
-            self.draw()
-
-if __name__ == "__main__":
-    from argparse import ArgumentParser
-
-    parser = ArgumentParser()
-    parser.add_argument("--width", type=int, default=CONFIG["screen"][0])
-    parser.add_argument("--height", type=int, default=CONFIG["screen"][1])
-    args = parser.parse_args()
-    CONFIG["screen"] = (args.width, args.height)
-
-    app = QuadtreeApp()
-    app.run()+import base64
+import io
+import json
+import os
+import sys
+import tkinter as tk
+from concurrent.futures import ThreadPoolExecutor
+from pathlib import Path
+from tkinter import filedialog, simpledialog, colorchooser
+from typing import Any, Dict, List, Optional, Tuple, Union
+
+import pygame
+import pygame.freetype as ft
+from PIL import Image
+from dataclasses import dataclass, field
+
+from runtime.registry import REGISTRY as REG
+from runtime.constants import TIMEOUT
+from config import CONFIG, MAIN_WIDTH
+
+# Thread pool for non-blocking TK dialogs
+DIALOG_POOL = ThreadPoolExecutor(max_workers=1)
+
+# Initialize freetype fonts
+ft.init()
+FONT_BASE = ft.SysFont(None, 14)
+FONT_HEADER = ft.SysFont(None, 20, bold=True)
+FONT_MONO = ft.SysFont("Courier New", 12)
+FONT_MONO_BOLD = ft.SysFont("Courier New", 14, bold=True)
+
+# Screen and color shortcuts
+SCREEN_WIDTH, SCREEN_HEIGHT = CONFIG["screen"]
+SIDEBAR_WIDTH = CONFIG["sidebar"]
+colors = CONFIG["col"]
+PRIMARY = colors["primary"]
+SECONDARY = colors["secondary"]
+ACCENT = colors["accent"]
+BG = colors["bg"]
+SURFACE = colors["surface"]
+TEXT = colors["text"]
+CODE_BG = colors["code_bg"]
+CODE_NUM = colors["code_num"]
+GRID_COLOR = colors["grid"]
+BUTTON_HOVER = colors["hover"]
+
+# --- TK dialog helpers -----------------------------------------------------
+def _tk_save_png():
+    root = tk.Tk()
+    root.withdraw()
+    path = filedialog.asksaveasfilename(
+        title="Export PNG", defaultextension=".png",
+        filetypes=[("PNG files", "*.png")],
+    )
+    root.destroy()
+    return path
+
+def _tk_open_json():
+    root = tk.Tk(); root.withdraw()
+    path = filedialog.askopenfilename(
+        title="Import Matrix", filetypes=[("JSON files", "*.json")]
+    )
+    root.destroy()
+    return path
+
+def _tk_save_json():
+    root = tk.Tk(); root.withdraw()
+    path = filedialog.asksaveasfilename(
+        title="Export Matrix", defaultextension=".json",
+        filetypes=[("JSON files", "*.json")]
+    )
+    root.destroy()
+    return path
+
+def _tk_input_ctx():
+    root = tk.Tk(); root.withdraw()
+    val = simpledialog.askstring("New Context", "Enter context ID:")
+    root.destroy()
+    return val
+
+def _tk_open_image():
+    root = tk.Tk(); root.withdraw()
+    path = filedialog.askopenfilename(
+        title="Select Image",
+        filetypes=[("Image files", "*.png;*.jpg;*.jpeg;*.gif;*.bmp")],
+    )
+    root.destroy()
+    return path
+
+# Global executor registry comes from runtime.registry
+PLUGIN_TEMPLATE = '''from runtime.constants import TIMEOUT
+
+def _exec(code:str):
+    """Return (success:boolean, output:str)"""
+    # example: simply echo the code
+    return True, code
+
+def register(reg):
+    reg.register("my_lang", _exec)
+'''
+
+def wrap_text(text: str, font: ft.Font, max_px: int) -> list[str]:
+    """Return a list of substrings that each fit inside max_px."""
+    words = text.expandtabs(4).split(" ")
+    lines, buf = [], ""
+    for w in words:
+        test = f"{buf} {w}".strip()
+        if font.size(test)[0] <= max_px:
+            buf = test
+        else:
+            if buf:
+                lines.append(buf)
+            buf = w
+    if buf:
+        lines.append(buf)
+    return lines
+
+
+@dataclass(slots=True)
+class Layer:
+    size: int
+    nodes: List[int] = field(default_factory=list)
+
+
+@dataclass(slots=True)
+class Matrix:
+    quadtree_size: int
+    max_depth: int
+    layers: List[Layer] = field(default_factory=list)
+    payload_pool: Dict[str, Any] = field(default_factory=dict)
+    version: int = 1
+
+
+class Button:
+    def __init__(self, x, y, width, height, text, action=None, font=FONT_BASE, disabled=False):
+        self.rect = pygame.Rect(x, y, width, height)
+        self.text = text
+        self.action = action
+        self.font = font
+        self.hovered = False
+        self.pressed = False
+        self.disabled = disabled
+
+    def draw(self, surface):
+        if self.disabled:
+            color = ACCENT
+        elif self.pressed:
+            color = SECONDARY
+        else:
+            color = BUTTON_HOVER if self.hovered else PRIMARY
+
+        pygame.draw.rect(surface, color, self.rect, border_radius=4)
+
+        text_surf = self.font.render(self.text, True, SURFACE)
+        text_rect = text_surf.get_rect(center=self.rect.center)
+        surface.blit(text_surf, text_rect)
+
+    def check_hover(self, pos):
+        self.hovered = self.rect.collidepoint(pos) and not self.disabled
+        return self.hovered
+
+    def handle_event(self, event):
+        if self.disabled:
+            return False
+
+        if event.type == pygame.MOUSEBUTTONDOWN and event.button == 1:
+            if self.rect.collidepoint(event.pos):
+                self.pressed = True
+                return False
+
+        if event.type == pygame.MOUSEBUTTONUP and event.button == 1:
+            if self.pressed and self.rect.collidepoint(event.pos):
+                self.pressed = False
+                if self.action:
+                    return self.action()
+                return True
+            self.pressed = False
+
+        return False
+
+
+class DropDown:
+    def __init__(self, x, y, width, height, options=None):
+        self.rect = pygame.Rect(x, y, width, height)
+        self.options = options or []
+        self.selected = ""
+        self.open = False
+        self.hovered_index = -1
+        self.hovered = False
+        
+    def draw(self, surface):
+        box_color = BUTTON_HOVER if self.hovered else SURFACE
+        pygame.draw.rect(surface, box_color, self.rect, border_radius=4)
+        pygame.draw.rect(surface, ACCENT, self.rect, width=1, border_radius=4)
+        
+        # Draw selected option
+        text_surf = FONT_BASE.render(self.selected or "Select...", True, TEXT)
+        text_rect = text_surf.get_rect(midleft=(self.rect.x + 10, self.rect.centery))
+        surface.blit(text_surf, text_rect)
+        
+        # Draw dropdown arrow
+        arrow_points = [
+            (self.rect.right - 15, self.rect.centery - 3),
+            (self.rect.right - 10, self.rect.centery + 3),
+            (self.rect.right - 5, self.rect.centery - 3)
+        ]
+        pygame.draw.polygon(surface, ACCENT, arrow_points)
+        
+        # Draw dropdown options if open
+        if self.open:
+            option_height = 25
+            dropdown_rect = pygame.Rect(
+                self.rect.x,
+                self.rect.bottom,
+                self.rect.width,
+                option_height * len(self.options)
+            )
+            pygame.draw.rect(surface, SURFACE, dropdown_rect)
+            pygame.draw.rect(surface, ACCENT, dropdown_rect, width=1)
+            
+            for i, option in enumerate(self.options):
+                option_rect = pygame.Rect(
+                    self.rect.x,
+                    self.rect.bottom + i * option_height,
+                    self.rect.width,
+                    option_height
+                )
+                
+                # Highlight hovered option
+                if i == self.hovered_index:
+                    pygame.draw.rect(surface, BG, option_rect)
+                
+                # Draw option text
+                text_surf = FONT_BASE.render(option, True, TEXT)
+                text_rect = text_surf.get_rect(midleft=(option_rect.x + 10, option_rect.centery))
+                surface.blit(text_surf, text_rect)
+    
+    def check_hover(self, pos):
+        if self.rect.collidepoint(pos):
+            self.hovered = True
+            return True
+        else:
+            self.hovered = False
+
+        if self.open:
+            option_height = 25
+            for i, _ in enumerate(self.options):
+                option_rect = pygame.Rect(
+                    self.rect.x,
+                    self.rect.bottom + i * option_height,
+                    self.rect.width,
+                    option_height
+                )
+                if option_rect.collidepoint(pos):
+                    # Skip separators
+                    if self.options[i].startswith("---"):
+                        self.hovered_index = -1
+                        return True
+                    self.hovered_index = i
+                    return True
+
+            self.hovered_index = -1
+
+        return False
+    
+    def handle_event(self, event):
+        if event.type == pygame.MOUSEBUTTONDOWN and event.button == 1:
+            if self.rect.collidepoint(event.pos):
+                self.open = not self.open
+                return True
+            
+            if self.open:
+                option_height = 25
+                for i, option in enumerate(self.options):
+                    option_rect = pygame.Rect(
+                        self.rect.x,
+                        self.rect.bottom + i * option_height,
+                        self.rect.width,
+                        option_height
+                    )
+                    if option_rect.collidepoint(event.pos):
+                        if option.startswith("---"):
+                            self.open = False
+                            return False
+                        self.selected = option
+                        self.open = False
+                        return option
+                
+                # Click outside the dropdown closes it
+                self.open = False
+        
+        return False
+
+
+class Slider:
+    def __init__(self, x, y, width, height, min_val, max_val, value, label=None):
+        self.rect = pygame.Rect(x, y, width, height)
+        self.handle_radius = 8
+        self.min = min_val
+        self.max = max_val
+        self.value = value
+        self.dragging = False
+        self.hovered = False
+        self.label = label
+        
+    def draw(self, surface):
+        # Draw track
+        track_rect = pygame.Rect(
+            self.rect.x,
+            self.rect.centery - 2,
+            self.rect.width,
+            4
+        )
+        pygame.draw.rect(surface, ACCENT, track_rect, border_radius=2)
+        
+        # Calculate handle position
+        handle_x = self.rect.x + int((self.value - self.min) / (self.max - self.min) * self.rect.width)
+        handle_pos = (handle_x, self.rect.centery)
+
+        radius = self.handle_radius + 2 if (self.hovered or self.dragging) else self.handle_radius
+        color = SECONDARY if (self.hovered or self.dragging) else PRIMARY
+        pygame.draw.circle(surface, color, handle_pos, radius)
+        
+        # Draw label and value
+        if self.label:
+            label_text = f"{self.label}: {self.value}"
+            text_surf = FONT_BASE.render(label_text, True, TEXT)
+            text_rect = text_surf.get_rect(bottomleft=(self.rect.x, self.rect.y - 5))
+            surface.blit(text_surf, text_rect)
+    
+    def check_hover(self, pos):
+        # Check if mouse is over handle
+        handle_x = self.rect.x + int((self.value - self.min) / (self.max - self.min) * self.rect.width)
+        handle_rect = pygame.Rect(
+            handle_x - self.handle_radius,
+            self.rect.centery - self.handle_radius,
+            self.handle_radius * 2,
+            self.handle_radius * 2
+        )
+        self.hovered = handle_rect.collidepoint(pos)
+        return self.hovered
+    
+    def handle_event(self, event):
+        if event.type == pygame.MOUSEBUTTONDOWN and event.button == 1:
+            if self.check_hover(event.pos):
+                self.dragging = True
+                return False
+
+        elif event.type == pygame.MOUSEBUTTONUP:
+            if self.dragging:
+                self.dragging = False
+                return False
+
+        elif event.type == pygame.MOUSEMOTION:
+            self.check_hover(event.pos)
+            if self.dragging:
+                # Update value based on mouse position
+                relative_x = max(0, min(event.pos[0] - self.rect.x, self.rect.width))
+                self.value = self.min + int((relative_x / self.rect.width) * (self.max - self.min))
+                return self.value
+        
+        return False
+
+
+class TextInput:
+    def __init__(self, x, y, width, height, default_text="", label=None):
+        self.rect = pygame.Rect(x, y, width, height)
+        self.text = default_text
+        self.active = False
+        self.cursor_pos = len(default_text)
+        self.cursor_visible = True
+        self.label = label
+        
+    def draw(self, surface):
+        # Draw box
+        color = PRIMARY if self.active else ACCENT
+        pygame.draw.rect(surface, SURFACE, self.rect, border_radius=4)
+        pygame.draw.rect(surface, color, self.rect, width=1, border_radius=4)
+        
+        # Draw text
+        text_surf = FONT_BASE.render(self.text, True, TEXT)
+        text_rect = text_surf.get_rect(midleft=(self.rect.x + 10, self.rect.centery))
+        surface.blit(text_surf, text_rect)
+
+        if self.active:
+            # Simple blinking cursor based on time
+            self.cursor_visible = (pygame.time.get_ticks() // 500) % 2 == 0
+            if self.cursor_visible:
+                cursor_x = text_rect.right + 1
+                top = self.rect.y + 5
+                bottom = self.rect.bottom - 5
+                pygame.draw.line(surface, TEXT, (cursor_x, top), (cursor_x, bottom))
+        
+        # Draw label
+        if self.label:
+            label_surf = FONT_BASE.render(self.label, True, TEXT)
+            label_rect = label_surf.get_rect(bottomleft=(self.rect.x, self.rect.y - 5))
+            surface.blit(label_surf, label_rect)
+
+    def handle_event(self, event):
+        if event.type == pygame.MOUSEBUTTONDOWN:
+            if self.rect.collidepoint(event.pos):
+                self.active = True
+                self.cursor_pos = len(self.text)
+            else:
+                self.active = False
+            return self.active
+
+        if event.type == pygame.KEYDOWN and self.active:
+            if event.key == pygame.K_RETURN:
+                self.active = False
+                return self.text
+            elif event.key == pygame.K_BACKSPACE:
+                self.text = self.text[:-1]
+                self.cursor_pos = max(0, self.cursor_pos - 1)
+            else:
+                self.text += event.unicode
+                self.cursor_pos += len(event.unicode)
+            return False
+
+        return False
+
+
+class ContextMenu:
+    def __init__(self, x, y, width, height, options=None):
+        self.rect = pygame.Rect(x, y, width, height)
+        self.options = options or []
+        self.visible = True
+        self.hovered_index = -1
+        
+    def draw(self, surface):
+        if not self.visible:
+            return
+        
+        # Draw background
+        pygame.draw.rect(surface, SURFACE, self.rect, border_radius=4)
+        pygame.draw.rect(surface, ACCENT, self.rect, width=1, border_radius=4)
+        
+        # Draw options
+        option_height = 30
+        for i, (text, _) in enumerate(self.options):
+            option_rect = pygame.Rect(
+                self.rect.x,
+                self.rect.y + i * option_height,
+                self.rect.width,
+                option_height
+            )
+            
+            # Highlight hovered option
+            if i == self.hovered_index:
+                pygame.draw.rect(surface, BG, option_rect)
+            
+            # Draw separator line for certain options
+            if text.startswith("---"):
+                pygame.draw.line(
+                    surface,
+                    ACCENT,
+                    (self.rect.x + 5, option_rect.centery),
+                    (self.rect.right - 5, option_rect.centery),
+                    1
+                )
+                continue
+            
+            # Draw option text
+            text_surf = FONT_BASE.render(text, True, TEXT)
+            text_rect = text_surf.get_rect(midleft=(option_rect.x + 10, option_rect.centery))
+            surface.blit(text_surf, text_rect)
+    
+    def check_hover(self, pos):
+        if not self.visible or not self.rect.collidepoint(pos):
+            self.hovered_index = -1
+            return False
+        
+        # Find hovered option
+        option_height = 30
+        for i, _ in enumerate(self.options):
+            option_rect = pygame.Rect(
+                self.rect.x,
+                self.rect.y + i * option_height,
+                self.rect.width,
+                option_height
+            )
+            if option_rect.collidepoint(pos):
+                if self.options[i][0:3] == "---":
+                    self.hovered_index = -1
+                    return True
+                self.hovered_index = i
+                return True
+        
+        self.hovered_index = -1
+        return True
+    
+    def handle_event(self, event):
+        if not self.visible:
+            return False
+        
+        if event.type == pygame.MOUSEBUTTONDOWN and event.button == 1:
+            option_height = 30
+            for i, (text, action) in enumerate(self.options):
+                option_rect = pygame.Rect(
+                    self.rect.x,
+                    self.rect.y + i * option_height,
+                    self.rect.width,
+                    option_height
+                )
+                if option_rect.collidepoint(event.pos):
+                    if text.startswith("---"):
+                        return False
+                    return action
+        
+        return False
+
+
+class Modal:
+    def __init__(self, width, height, title):
+        self.rect = pygame.Rect(
+            (SCREEN_WIDTH - width) // 2,
+            (SCREEN_HEIGHT - height) // 2,
+            width,
+            height
+        )
+        self.title = title
+        self.visible = False
+        self.elements = []
+        self.result = None
+        
+    def add_element(self, element):
+        self.elements.append(element)
+    
+    def draw(self, surface):
+        if not self.visible:
+            return
+        
+        # Draw semi-transparent overlay
+        overlay = pygame.Surface((SCREEN_WIDTH, SCREEN_HEIGHT), pygame.SRCALPHA)
+        overlay.fill((0, 0, 0, 128))
+        surface.blit(overlay, (0, 0))
+        
+        # Draw modal background
+        pygame.draw.rect(surface, SURFACE, self.rect, border_radius=4)
+        pygame.draw.rect(surface, ACCENT, self.rect, width=1, border_radius=4)
+        
+        # Draw title
+        title_rect = pygame.Rect(self.rect.x, self.rect.y, self.rect.width, 40)
+        pygame.draw.rect(surface, PRIMARY, title_rect, border_top_left_radius=4, border_top_right_radius=4)
+        
+        title_surf = FONT_HEADER.render(self.title, True, SURFACE)
+        title_rect = title_surf.get_rect(center=(self.rect.centerx, self.rect.y + 20))
+        surface.blit(title_surf, title_rect)
+        
+        # Draw elements
+        for element in self.elements:
+            element.draw(surface)
+    
+    def handle_event(self, event):
+        if not self.visible:
+            return False
+        
+        # Close modal if clicking outside
+        if event.type == pygame.MOUSEBUTTONDOWN and event.button == 1:
+            if not self.rect.collidepoint(event.pos):
+                self.visible = False
+                return True
+        
+        # Handle events for elements
+        for element in self.elements:
+            result = element.handle_event(event)
+            if result:
+                self.result = result
+                return True
+        
+        return False
+
+
+class QuadtreeMatrix:
+    """Main class for quadtree matrix operations"""
+    
+    def __init__(self):
+        self.contexts = {}
+        self.current_ctx = ""
+        self.active_cell = None
+        self.code_executor = REG
+        
+    def create_empty_matrix(self, size: int, max_depth: int) -> Matrix:
+        """Create a new empty matrix with the given size and depth"""
+        layers = []
+        for d in range(max_depth + 1):
+            layer_size = 1 << d
+            nodes = [0] * (layer_size ** 2)
+            layers.append(Layer(size=layer_size, nodes=nodes))
+        
+        return Matrix(
+            quadtree_size=size,
+            max_depth=max_depth,
+            layers=layers,
+            payload_pool={}
+        )
+    
+    def create_new_context(self, id: str, size: int, max_depth: int) -> Matrix:
+        """Create a new named context"""
+        self.contexts[id] = self.create_empty_matrix(size, max_depth)
+        return self.contexts[id]
+    
+    def get_context_list(self) -> List[str]:
+        """Get list of all context IDs"""
+        return list(self.contexts.keys())
+    
+    def load_json(self, filepath: str) -> Optional[str]:
+        """Load matrix from JSON file and return the assigned context ID"""
+        try:
+            data = json.loads(Path(filepath).read_text(encoding="utf-8"))
+            
+            # Basic validation
+            if not all(key in data for key in ['quadtree_size', 'max_depth', 'layers']):
+                raise ValueError("Invalid matrix format")
+            
+            # Convert to our data structures
+            matrix = Matrix(
+                quadtree_size=data['quadtree_size'],
+                max_depth=data['max_depth'],
+                version=data.get('version', 1),
+                layers=[],
+                payload_pool=data.get('payload_pool', {})
+            )
+            
+            # Process layers
+            for layer_data in data['layers']:
+                layer = Layer(
+                    size=layer_data['size'],
+                    nodes=layer_data['nodes']
+                )
+                matrix.layers.append(layer)
+            
+            # Create context ID from filename
+            ctx_id = Path(filepath).stem
+            if ctx_id in self.contexts:
+                base_id = ctx_id
+                counter = 1
+                while ctx_id in self.contexts:
+                    ctx_id = f"{base_id}_{counter}"
+                    counter += 1
+            
+            self.contexts[ctx_id] = matrix
+            return ctx_id
+            
+        except Exception as e:
+            print(f"Error loading JSON: {e}")
+            return None
+    
+    def save_json(self, ctx_id: str, filepath: str) -> bool:
+        """Save matrix to JSON file"""
+        if ctx_id not in self.contexts:
+            return False
+        
+        matrix = self.contexts[ctx_id]
+        data = {
+            'version': matrix.version,
+            'quadtree_size': matrix.quadtree_size,
+            'max_depth': matrix.max_depth,
+            'layers': [],
+            'payload_pool': matrix.payload_pool
+        }
+        
+        # Convert layers to serializable format
+        for layer in matrix.layers:
+            data['layers'].append({
+                'size': layer.size,
+                'nodes': layer.nodes
+            })
+        
+        try:
+            Path(filepath).write_text(json.dumps(data, indent=2), encoding="utf-8")
+            return True
+        except Exception as e:
+            print(f"Error saving JSON: {e}")
+            return False
+
+
+class CodeEditorModal:
+    def __init__(self, screen_width, screen_height):
+        self.width = int(screen_width * 0.7)
+        self.height = int(screen_height * 0.7)
+        self.rect = pygame.Rect(
+            (screen_width - self.width) // 2,
+            (screen_height - self.height) // 2,
+            self.width,
+            self.height
+        )
+        
+        self.visible = False
+        self.code = ""
+        self.language = "python"
+        self.cell = None
+        self.cursor_pos = 0
+        self.scroll_y = 0
+
+        # --- HORIZONTAL SCROLLING ---
+        self.scroll_x = 0
+
+        # --- TEXT SELECTION ---
+        self.selection_start = 0
+        self.selecting = False
+
+        self.is_plugin = False
+
+        # --- CURSOR BLINKING ---
+        self.cursor_timer = 0
+        self.cursor_visible = True
+        self.clock = None # Will be passed in handle_event
+        
+        # Create buttons
+        button_width = 100
+        button_height = 30
+        margin = 10
+        
+        self.save_button = Button(
+            self.rect.right - button_width - margin,
+            self.rect.bottom - button_height - margin,
+            button_width,
+            button_height,
+            "Save"
+        )
+        
+        self.execute_button = Button(
+            self.rect.right - button_width * 2 - margin * 2,
+            self.rect.bottom - button_height - margin,
+            button_width,
+            button_height,
+            "Execute"
+        )
+        
+        self.cancel_button = Button(
+            self.rect.right - button_width * 3 - margin * 3,
+            self.rect.bottom - button_height - margin,
+            button_width,
+            button_height,
+            "Cancel"
+        )
+        
+        # Language input
+        self.language_label = "Language:"
+        self.language_dropdown = DropDown(
+            self.rect.x + 100,
+            self.rect.bottom - button_height - margin,
+            150,
+            button_height,
+            REG.list_languages()
+        )
+        self.language_dropdown.selected = "python"
+    
+    def show(self, code="", language="python", cell=None, plugin=False):
+        self.visible = True
+        self.code = code
+        self.language = language
+        self.language_dropdown.options = REG.list_languages()
+        self.language_dropdown.selected = language
+        self.is_plugin = plugin
+        self.cell = cell
+        self.cursor_pos = len(code)
+        self.scroll_y = 0
+        self.scroll_x = 0
+        self.selection_start = len(code)
+    
+    def hide(self):
+        self.visible = False
+        return None, None
+    
+    def get_lines(self):
+        return self.code.split('\n')
+
+    def get_selection(self):
+        start = min(self.selection_start, self.cursor_pos)
+        end = max(self.selection_start, self.cursor_pos)
+        return start, end
+
+    def delete_selection(self):
+        if self.selection_start == self.cursor_pos:
+            return
+        
+        start, end = self.get_selection()
+        self.code = self.code[:start] + self.code[end:]
+        self.cursor_pos = start
+        self.selection_start = start
+
+    def get_cursor_row_col(self):
+        lines = self.get_lines()
+        pos = 0
+        for i, line in enumerate(lines):
+            if pos + len(line) + 1 > self.cursor_pos:
+                return i, self.cursor_pos - pos
+            pos += len(line) + 1
+        return len(lines) - 1, len(lines[-1])
+
+    def draw(self, surface):
+        if not self.visible:
+            return
+        
+        if self.clock:
+            self.cursor_timer += self.clock.get_time()
+            if self.cursor_timer > 500:
+                self.cursor_timer = 0
+                self.cursor_visible = not self.cursor_visible
+
+        overlay = pygame.Surface((SCREEN_WIDTH, SCREEN_HEIGHT), pygame.SRCALPHA)
+        overlay.fill((0, 0, 0, 128))
+        surface.blit(overlay, (0, 0))
+        
+        pygame.draw.rect(surface, SURFACE, self.rect, border_radius=4)
+        pygame.draw.rect(surface, ACCENT, self.rect, width=1, border_radius=4)
+        
+        title_rect = pygame.Rect(self.rect.x, self.rect.y, self.rect.width, 40)
+        pygame.draw.rect(surface, PRIMARY, title_rect, border_top_left_radius=4, border_top_right_radius=4)
+        
+        title_surf = FONT_HEADER.render("Code Editor", True, SURFACE)
+        title_rect_surf = title_surf.get_rect(center=(self.rect.centerx, self.rect.y + 20))
+        surface.blit(title_surf, title_rect_surf)
+        
+        editor_rect = pygame.Rect(
+            self.rect.x + 10, self.rect.y + 50, self.rect.width - 20, self.rect.height - 120
+        )
+        
+        line_number_width = 40
+        text_area_rect = pygame.Rect(
+            editor_rect.x + line_number_width, editor_rect.y,
+            editor_rect.width - line_number_width, editor_rect.height
+        )
+
+        lines = self.get_lines()
+        font_height = FONT_MONO.get_height()
+        max_visible_lines = editor_rect.height // font_height
+        
+        text_area_surface = surface.subsurface(text_area_rect)
+        text_area_surface.fill(CODE_BG)
+        
+        selection_start_pos, selection_end_pos = self.get_selection()
+        char_w, _ = FONT_MONO.size(' ')
+
+        for i, line in enumerate(lines[self.scroll_y:self.scroll_y + max_visible_lines]):
+            y_pos = i * font_height
+            line_start_index = sum(len(l) + 1 for l in lines[:self.scroll_y + i])
+            line_end_index = line_start_index + len(line)
+
+            if selection_start_pos < line_end_index and selection_end_pos > line_start_index:
+                start = max(line_start_index, selection_start_pos)
+                end = min(line_end_index, selection_end_pos)
+                start_x = (start - line_start_index) * char_w - self.scroll_x
+                width = (end - start) * char_w
+                selection_rect = pygame.Rect(start_x, y_pos, width, font_height)
+                pygame.draw.rect(text_area_surface, (200, 200, 255), selection_rect)
+
+            line_surf = FONT_MONO.render(line, True, TEXT)
+            text_area_surface.blit(line_surf, (-self.scroll_x, y_pos))
+
+        if self.cursor_visible:
+            row, col = self.get_cursor_row_col()
+            if self.scroll_y <= row < self.scroll_y + max_visible_lines:
+                cursor_x = col * char_w - self.scroll_x
+                cursor_y = (row - self.scroll_y) * font_height
+                cursor_rect = pygame.Rect(cursor_x, cursor_y, 1, font_height)
+                pygame.draw.rect(text_area_surface, TEXT, cursor_rect)
+
+        line_number_bg = pygame.Rect(editor_rect.x, editor_rect.y, line_number_width, editor_rect.height)
+        pygame.draw.rect(surface, (234, 234, 234), line_number_bg)
+        for i in range(max_visible_lines):
+            line_num_str = str(self.scroll_y + i + 1)
+            line_num_surf = FONT_MONO.render(line_num_str, True, CODE_NUM)
+            surface.blit(line_num_surf, (editor_rect.x + 5, editor_rect.y + i * font_height))
+        
+        lang_label_surf = FONT_BASE.render(self.language_label, True, TEXT)
+        surface.blit(lang_label_surf, (self.rect.x + 10, self.rect.bottom - 30 - lang_label_surf.get_height() // 2))
+        self.language_dropdown.draw(surface)
+        self.execute_button.disabled = not REG.has(self.language_dropdown.selected)
+        self.save_button.draw(surface)
+        self.execute_button.draw(surface)
+        self.cancel_button.draw(surface)
+    
+    def handle_event(self, event, clock):
+        self.clock = clock
+        if not self.visible:
+            return False
+
+        # Handle modal buttons
+        for button in [self.save_button, self.execute_button, self.cancel_button]:
+            if event.type == pygame.MOUSEMOTION:
+                button.check_hover(event.pos)
+            result = button.handle_event(event)
+            if result:
+                if button == self.save_button: return ('save', (self.code, self.language_dropdown.selected, self.cell))
+                elif button == self.execute_button: return ('execute', (self.code, self.language_dropdown.selected))
+                elif button == self.cancel_button:
+                    self.hide()
+                    return ('cancel', None)
+
+        self.language_dropdown.handle_event(event)
+
+        # Define editor geometry, which is needed for event handling
+        editor_rect = pygame.Rect(self.rect.x + 10, self.rect.y + 50, self.rect.width - 20, self.rect.height - 120)
+        line_number_width = 40
+        text_area_rect = pygame.Rect(
+            editor_rect.x + line_number_width, editor_rect.y,
+            editor_rect.width - line_number_width, editor_rect.height
+        )
+
+        mouse_pos = pygame.mouse.get_pos()
+        if editor_rect.collidepoint(mouse_pos):
+            if event.type == pygame.MOUSEBUTTONDOWN and event.button == 1:
+                self.selecting = True
+                mx, my = event.pos
+                row = self.scroll_y + (my - text_area_rect.y) // FONT_MONO.get_height()
+                char_w, _ = FONT_MONO.size(' ')
+                col = round((mx - text_area_rect.x + self.scroll_x) / char_w)
+                lines = self.get_lines()
+                row = min(row, len(lines) - 1)
+                col = min(col, len(lines[row]))
+                self.cursor_pos = sum(len(l) + 1 for l in lines[:row]) + col
+                if not (pygame.key.get_mods() & pygame.KMOD_SHIFT):
+                    self.selection_start = self.cursor_pos
+                self.cursor_timer = 0
+                self.cursor_visible = True
+
+            elif event.type == pygame.MOUSEBUTTONUP and event.button == 1:
+                self.selecting = False
+
+            elif event.type == pygame.MOUSEMOTION and self.selecting:
+                mx, my = event.pos
+                row = self.scroll_y + (my - text_area_rect.y) // FONT_MONO.get_height()
+                char_w, _ = FONT_MONO.size(' ')
+                col = round((mx - text_area_rect.x + self.scroll_x) / char_w)
+                lines = self.get_lines()
+                row = min(row, len(lines) - 1)
+                col = min(col, len(lines[row]))
+                self.cursor_pos = sum(len(l) + 1 for l in lines[:row]) + col
+                self.cursor_timer = 0
+                self.cursor_visible = True
+
+        if event.type == pygame.KEYDOWN:
+            self.cursor_timer = 0
+            self.cursor_visible = True
+            shift_pressed = pygame.key.get_mods() & pygame.KMOD_SHIFT
+
+            if not shift_pressed and event.key in (pygame.K_LEFT, pygame.K_RIGHT, pygame.K_UP, pygame.K_DOWN, pygame.K_HOME, pygame.K_END):
+                self.selection_start = self.cursor_pos
+
+            if event.key == pygame.K_a and pygame.key.get_mods() & pygame.KMOD_CTRL:
+                self.selection_start = 0
+                self.cursor_pos = len(self.code)
+            elif event.key == pygame.K_LEFT:
+                if self.cursor_pos > 0:
+                    self.cursor_pos -= 1
+            elif event.key == pygame.K_RIGHT:
+                if self.cursor_pos < len(self.code):
+                    self.cursor_pos += 1
+            elif event.key == pygame.K_HOME:
+                row, col = self.get_cursor_row_col()
+                self.cursor_pos -= col
+            elif event.key == pygame.K_END:
+                row, col = self.get_cursor_row_col()
+                line_len = len(self.get_lines()[row])
+                self.cursor_pos += line_len - col
+            elif event.key == pygame.K_UP:
+                row, col = self.get_cursor_row_col()
+                if row > 0:
+                    prev_len = len(self.get_lines()[row-1])
+                    prev_start = sum(len(l) + 1 for l in self.get_lines()[:row-1])
+                    self.cursor_pos = prev_start + min(prev_len, col)
+            elif event.key == pygame.K_DOWN:
+                row, col = self.get_cursor_row_col()
+                lines = self.get_lines()
+                if row < len(lines) - 1:
+                    next_len = len(lines[row+1])
+                    next_start = sum(len(l) + 1 for l in lines[:row+1])
+                    self.cursor_pos = next_start + min(next_len, col)
+            elif event.key == pygame.K_BACKSPACE:
+                if self.selection_start != self.cursor_pos: self.delete_selection()
+                elif self.cursor_pos > 0:
+                    self.code = self.code[:self.cursor_pos-1] + self.code[self.cursor_pos:]
+                    self.cursor_pos -= 1
+                    self.selection_start = self.cursor_pos
+            elif event.key == pygame.K_DELETE:
+                if self.selection_start != self.cursor_pos: self.delete_selection()
+                elif self.cursor_pos < len(self.code):
+                    self.code = self.code[:self.cursor_pos] + self.code[self.cursor_pos+1:]
+            elif event.key == pygame.K_RETURN:
+                self.delete_selection()
+                self.code = self.code[:self.cursor_pos] + '\n' + self.code[self.cursor_pos:]
+                self.cursor_pos += 1
+                self.selection_start = self.cursor_pos
+            elif event.key == pygame.K_TAB:
+                self.delete_selection()
+                self.code = self.code[:self.cursor_pos] + '    ' + self.code[self.cursor_pos:]
+                self.cursor_pos += 4
+                self.selection_start = self.cursor_pos
+            elif event.unicode:
+                self.delete_selection()
+                self.code = self.code[:self.cursor_pos] + event.unicode + self.code[self.cursor_pos:]
+                self.cursor_pos += len(event.unicode)
+                self.selection_start = self.cursor_pos
+        
+        row, col = self.get_cursor_row_col()
+        max_visible_lines = editor_rect.height // FONT_MONO.get_height()
+        char_w, _ = FONT_MONO.size(' ')
+        if char_w > 0:
+            max_visible_cols = text_area_rect.width // char_w
+            if col < self.scroll_x: self.scroll_x = col
+            if col >= self.scroll_x + max_visible_cols: self.scroll_x = col - max_visible_cols + 1
+
+        if row < self.scroll_y: self.scroll_y = row
+        if row >= self.scroll_y + max_visible_lines: self.scroll_y = row - max_visible_lines + 1
+
+        return False
+
+
+class OutputModal:
+    def __init__(self, screen_width, screen_height):
+        self.width = int(screen_width * 0.6)
+        self.height = int(screen_height * 0.5)
+        self.rect = pygame.Rect(
+            (screen_width - self.width) // 2,
+            (screen_height - self.height) // 2,
+            self.width,
+            self.height
+        )
+        
+        self.visible = False
+        self.output = ""
+        self.success = True
+        self.scroll_y = 0
+        
+        # Create close button
+        button_width = 100
+        button_height = 30
+        margin = 10
+        
+        self.close_button = Button(
+            self.rect.right - button_width - margin,
+            self.rect.bottom - button_height - margin,
+            button_width,
+            button_height,
+            "Close"
+        )
+    
+    def show(self, output, success=True):
+        self.visible = True
+        self.output = output
+        self.success = success
+        self.scroll_y = 0
+    
+    def hide(self):
+        self.visible = False
+    
+    def draw(self, surface):
+        if not self.visible:
+            return
+        
+        # Draw semi-transparent overlay
+        overlay = pygame.Surface((SCREEN_WIDTH, SCREEN_HEIGHT), pygame.SRCALPHA)
+        overlay.fill((0, 0, 0, 128))
+        surface.blit(overlay, (0, 0))
+        
+        # Draw modal background
+        pygame.draw.rect(surface, SURFACE, self.rect, border_radius=4)
+        pygame.draw.rect(surface, ACCENT, self.rect, width=1, border_radius=4)
+        
+        # Draw title
+        title_rect = pygame.Rect(self.rect.x, self.rect.y, self.rect.width, 40)
+        title_color = (0, 128, 0) if self.success else (200, 0, 0)
+        pygame.draw.rect(surface, title_color, title_rect, border_top_left_radius=4, border_top_right_radius=4)
+        
+        title = "Execution Output" if self.success else "Execution Error"
+        title_surf = FONT_HEADER.render(title, True, SURFACE)
+        title_rect = title_surf.get_rect(center=(self.rect.centerx, self.rect.y + 20))
+        surface.blit(title_surf, title_rect)
+        
+        # Draw output area
+        output_rect = pygame.Rect(
+            self.rect.x + 10,
+            self.rect.y + 50,
+            self.rect.width - 20,
+            self.rect.height - 100
+        )
+        pygame.draw.rect(surface, CODE_BG, output_rect)
+        pygame.draw.rect(surface, ACCENT, output_rect, width=1)
+        
+        # Draw output text
+        font = FONT_MONO
+        font_height = font.get_height()
+        lines = self.output.split('\n')
+        
+        # Calculate max visible lines
+        max_visible_lines = output_rect.height // font_height
+        
+        # Draw visible lines
+        for i, line in enumerate(lines[self.scroll_y:self.scroll_y + max_visible_lines]):
+            line_color = TEXT
+            line_surf = font.render(line, True, line_color)
+            surface.blit(
+                line_surf,
+                (output_rect.x + 5, output_rect.y + i * font_height)
+            )
+        
+        # Draw close button
+        self.close_button.draw(surface)
+    
+    def handle_event(self, event):
+        if not self.visible:
+            return False
+        
+        # Handle button events
+        if event.type == pygame.MOUSEMOTION:
+            self.close_button.check_hover(event.pos)
+        
+        result = self.close_button.handle_event(event)
+        if result:
+            self.hide()
+            return True
+        
+        # Handle mouse wheel for scrolling
+        if event.type == pygame.MOUSEWHEEL:
+            self.scroll_y = max(0, self.scroll_y - event.y)
+            
+            lines = self.output.split('\n')
+            font_height = FONT_MONO.get_height()
+            output_height = self.rect.height - 100
+            max_visible_lines = output_height // font_height
+            
+            max_scroll = max(0, len(lines) - max_visible_lines)
+            self.scroll_y = min(max_scroll, self.scroll_y)
+        
+        return False
+
+class QuadtreeApp:
+    """Main application class"""
+
+    def __init__(self):
+        pygame.init()
+        ft.init()
+        import atexit
+        atexit.register(pygame.quit)
+        atexit.register(ft.quit)
+
+        self.screen = pygame.display.set_mode((SCREEN_WIDTH, SCREEN_HEIGHT))
+        pygame.display.set_caption("Quadtree Matrix Editor")
+        
+        self.clock = pygame.time.Clock()
+        self.matrix = QuadtreeMatrix()
+        self.current_depth = 0
+        self.quadtree_size = 400
+        self.max_depth = 4
+        
+        # Initialize with default context
+        self.matrix.create_new_context("default", self.quadtree_size, self.max_depth)
+        self.matrix.current_ctx = "default"
+        
+        # Initialize UI elements
+        self.setup_ui()
+        
+        # Canvas for drawing
+        self.canvas = pygame.Surface((MAIN_WIDTH, SCREEN_HEIGHT))
+        self.canvas.fill(BG)
+        
+        # Initialize modals
+        self.code_editor = CodeEditorModal(SCREEN_WIDTH, SCREEN_HEIGHT)
+        self.output_modal = OutputModal(SCREEN_WIDTH, SCREEN_HEIGHT)
+
+        # State
+        self.dragging = False
+        self.hover_pos = None
+        self.dialog_future = None
+        self._dialog_handler = None
+    
+    def setup_ui(self):
+        # Context section
+        self.ctx_label = "Context:"
+        self.context_dropdown = DropDown(
+            10, 40, SIDEBAR_WIDTH - 20, 30,
+            self.matrix.get_context_list()
+        )
+        self.context_dropdown.selected = self.matrix.current_ctx
+        
+        # Context buttons
+        button_width = 80
+        button_height = 30
+        margin = 10
+        
+        self.new_ctx_btn = Button(
+            10, 80, button_width, button_height,
+            "+ New", 
+            self.new_context_action
+        )
+        
+        self.import_ctx_btn = Button(
+            10 + button_width + margin, 80, button_width, button_height,
+            "Import", 
+            self.import_context_action
+        )
+        
+        self.export_ctx_btn = Button(
+            10 + button_width*2 + margin*2, 80, button_width, button_height,
+            "Export", 
+            self.export_context_action
+        )
+        
+        # Size input
+        self.size_label = "Quadtree Size (px):"
+        self.size_input = TextInput(
+            10, 150, SIDEBAR_WIDTH - 20, 30,
+            str(self.quadtree_size),
+            self.size_label
+        )
+        
+        # Depth slider
+        self.depth_slider = Slider(
+            10, 220, SIDEBAR_WIDTH - 20, 30,
+            0, self.max_depth, self.current_depth,
+            "Depth"
+        )
+        
+        # Export PNG button
+        self.export_png_btn = Button(
+            10, 260, SIDEBAR_WIDTH - 20, 30,
+            "Export PNG",
+            self.export_png_action
+        )
+
+        self.new_exec_btn = Button(
+            10, 300, SIDEBAR_WIDTH - 20, 30,
+            "➕ New Executor",
+            self.new_executor_action
+        )
+
+        # All UI elements
+        self.ui_elements = [
+            self.context_dropdown,
+            self.new_ctx_btn,
+            self.import_ctx_btn,
+            self.export_ctx_btn,
+            self.size_input,
+            self.depth_slider,
+            self.export_png_btn,
+            self.new_exec_btn
+        ]
+        
+        # Context menu (will be populated when right-clicking)
+        self.context_menu = None
+    
+    def new_context_action(self):
+        if self.dialog_future:
+            return False
+
+        def handler(ctx_id):
+            if ctx_id:
+                self.matrix.create_new_context(ctx_id, self.quadtree_size, self.max_depth)
+                self.matrix.current_ctx = ctx_id
+                self.context_dropdown.options = self.matrix.get_context_list()
+                self.context_dropdown.selected = ctx_id
+
+        self._dialog_handler = handler
+        self.dialog_future = DIALOG_POOL.submit(_tk_input_ctx)
+        return True
+    
+    def import_context_action(self):
+        if self.dialog_future:
+            return False
+
+        def handler(filepath):
+            if filepath:
+                ctx_id = self.matrix.load_json(filepath)
+                if ctx_id:
+                    self.matrix.current_ctx = ctx_id
+
+                    matrix = self.matrix.contexts[ctx_id]
+                    self.quadtree_size = matrix.quadtree_size
+                    self.size_input.text = str(self.quadtree_size)
+
+                    self.max_depth = matrix.max_depth
+                    self.depth_slider.max = self.max_depth
+
+                    self.context_dropdown.options = self.matrix.get_context_list()
+                    self.context_dropdown.selected = ctx_id
+
+        self._dialog_handler = handler
+        self.dialog_future = DIALOG_POOL.submit(_tk_open_json)
+        return True
+    
+    def export_context_action(self):
+        if not self.matrix.current_ctx:
+            return False
+
+        if self.dialog_future:
+            return False
+
+        def handler(filepath):
+            if filepath:
+                self.matrix.save_json(self.matrix.current_ctx, filepath)
+
+        self._dialog_handler = handler
+        self.dialog_future = DIALOG_POOL.submit(_tk_save_json)
+        return True
+    
+    def export_png_action(self):
+        if not self.matrix.current_ctx:
+            return False
+
+        # Render current view to surface
+        self.render_quadtree()
+
+        if self.dialog_future:
+            return False
+
+        def handler(filepath):
+            if filepath:
+                pygame.image.save(self.canvas, filepath)
+
+        self._dialog_handler = handler
+        self.dialog_future = DIALOG_POOL.submit(_tk_save_png)
+        return True
+
+    def new_executor_action(self):
+        self.code_editor.show(PLUGIN_TEMPLATE, "python", plugin=True)
+        return True
+    
+    def show_context_menu(self, position, cell):
+        # Create menu options
+        options = [
+            ("🎨 Change Color", lambda: self.handle_context_action("change_color", cell)),
+            ("T Add Text", lambda: self.handle_context_action("add_text", cell)),
+            ("📝 Add Code", lambda: self.handle_context_action("add_code", cell)),
+            ("🖼️ Add Image", lambda: self.handle_context_action("add_image", cell)),
+            ("↪ Subdivide", lambda: self.handle_context_action("subdivide", cell)),
+            ("---", None),
+            ("↩ Reset Cell", lambda: self.handle_context_action("reset_cell", cell))
+        ]
+        
+        # Check if cell has code to add Edit Code option
+        if self.matrix.current_ctx:
+            matrix = self.matrix.contexts[self.matrix.current_ctx]
+            d, idx = cell
+            key = f"{d}:{idx}"
+            
+            if key in matrix.payload_pool and matrix.payload_pool[key].get('type') == 'code':
+                # Insert edit code option after add code
+                options.insert(3, ("✏️ Edit Code", lambda: self.handle_context_action("edit_code", cell)))
+                # Insert execute code option
+                options.insert(4, ("▶️ Execute Code", lambda: self.handle_context_action("execute_code", cell)))
+        
+        # Create and position context menu
+        menu_width = 180
+        menu_height = len(options) * 30
+        
+        pos_x = min(position[0], SCREEN_WIDTH - menu_width - 10)
+        pos_y = min(position[1], SCREEN_HEIGHT - menu_height - 10)
+        
+        self.context_menu = ContextMenu(pos_x, pos_y, menu_width, menu_height, options)
+    
+    def handle_context_action(self, action, cell):
+        if not self.matrix.current_ctx or not cell:
+            return False
+        
+        matrix = self.matrix.contexts[self.matrix.current_ctx]
+        d, idx = cell
+        
+        if action == "change_color":
+            root = tk.Tk()
+            root.withdraw()
+            color = colorchooser.askcolor(title="Choose Color")[0]
+            root.destroy()
+            
+            if color:
+                # Convert RGB to int color
+                r, g, b = [int(c) for c in color]
+                color_int = (r << 16) | (g << 8) | b
+                matrix.layers[d].nodes[idx] = color_int
+        
+        elif action == "add_text":
+            root = tk.Tk()
+            root.withdraw()
+            text = simpledialog.askstring("Add Text", "Enter text:")
+            
+            if text:
+                # Ask for color
+                color = colorchooser.askcolor(title="Text Color")[0]
+                root.destroy()
+                
+                if color:
+                    r, g, b = [int(c) for c in color]
+                    matrix.payload_pool[f"{d}:{idx}"] = {
+                        'type': 'text',
+                        'text': text,
+                        'color': [r, g, b]
+                    }
+            else:
+                root.destroy()
+        
+        elif action == "add_code" or action == "edit_code":
+            # Show code editor
+            code = ""
+            language = "python"
+            
+            # Load existing code if editing
+            if action == "edit_code":
+                key = f"{d}:{idx}"
+                if key in matrix.payload_pool and matrix.payload_pool[key].get('type') == 'code':
+                    code = matrix.payload_pool[key].get('code', '')
+                    language = matrix.payload_pool[key].get('language', 'python')
+            
+            self.code_editor.show(code, language, cell)
+        
+        elif action == "execute_code":
+            key = f"{d}:{idx}"
+            if key in matrix.payload_pool and matrix.payload_pool[key].get('type') == 'code':
+                code = matrix.payload_pool[key].get('code', '')
+                language = matrix.payload_pool[key].get('language', 'python')
+                
+                # Execute the code
+                success, output = self.matrix.code_executor.execute(code, language)
+                
+                # Show output window
+                self.output_modal.show(output, success)
+        
+        elif action == "add_image":
+            if self.dialog_future:
+                return False
+
+            def handler(filepath):
+                if filepath:
+                    try:
+                        img_data = Path(filepath).read_bytes()
+                        b64_data = base64.b64encode(img_data).decode('utf-8')
+                        matrix.payload_pool[f"{d}:{idx}"] = {
+                            'type': 'image',
+                            'data': b64_data
+                        }
+                    except Exception as e:
+                        print(f"Error loading image: {e}")
+
+            self._dialog_handler = handler
+            self.dialog_future = DIALOG_POOL.submit(_tk_open_image)
+            return True
+        
+        elif action == "subdivide":
+            if d < matrix.max_depth:
+                parent_key = f"{d}:{idx}"
+                color = matrix.layers[d].nodes[idx]
+                payload = matrix.payload_pool.get(parent_key)
+                
+                d1 = d + 1
+                layer1 = matrix.layers[d1]
+                
+                cx = idx % matrix.layers[d].size
+                cy = idx // matrix.layers[d].size
+                
+                base_x = cx * 2
+                base_y = cy * 2
+                
+                for dy in range(2):
+                    for dx in range(2):
+                        cx1 = base_x + dx
+                        cy1 = base_y + dy
+                        idx1 = cy1 * layer1.size + cx1
+                        
+                        layer1.nodes[idx1] = color
+                        
+                        if payload:
+                            matrix.payload_pool[f"{d1}:{idx1}"] = payload.copy()
+        
+        elif action == "reset_cell":
+            matrix.layers[d].nodes[idx] = 0
+            key = f"{d}:{idx}"
+            if key in matrix.payload_pool:
+                del matrix.payload_pool[key]
+        
+        # Return True to indicate action was handled
+        return True
+    
+    def render_quadtree(self):
+        """Render the current quadtree to the canvas"""
+        if not self.matrix.current_ctx:
+            return
+        
+        matrix = self.matrix.contexts[self.matrix.current_ctx]
+        d = self.current_depth
+        
+        S = matrix.quadtree_size
+        layer = matrix.layers[d]
+        cell_size = S / layer.size
+        
+        # Calculate position to center the quadtree
+        offset_x = (MAIN_WIDTH - S) // 2
+        offset_y = (SCREEN_HEIGHT - S) // 2
+        
+        # Clear canvas
+        self.canvas.fill(BG)
+        
+        # Draw cells
+        for i, color in enumerate(layer.nodes):
+            if color:
+                cx = i % layer.size
+                cy = i // layer.size
+                x = int(cx * cell_size) + offset_x
+                y = int(cy * cell_size) + offset_y
+                
+                # Extract RGB components
+                r = (color >> 16) & 0xFF
+                g = (color >> 8) & 0xFF
+                b = color & 0xFF
+                
+                pygame.draw.rect(
+                    self.canvas,
+                    (r, g, b),
+                    (x, y, int(cell_size), int(cell_size))
+                )
+            
+            # Draw payloads
+            key = f"{d}:{i}"
+            payload = matrix.payload_pool.get(key)
+            
+            if payload:
+                cx = i % layer.size
+                cy = i // layer.size
+                x = int(cx * cell_size) + offset_x
+                y = int(cy * cell_size) + offset_y
+                
+                if payload.get('type') == 'text':
+                    text = payload.get('text', '')
+                    color = payload.get('color', [0, 0, 0])
+                    
+                    # Render text
+                    font_size = int(cell_size * 0.3)
+                    font = ft.SysFont(None, max(12, min(font_size, 36)))
+                    text_surf = font.render(text, True, color)
+                    
+                    # Center text
+                    text_rect = text_surf.get_rect(center=(
+                        x + cell_size/2,
+                        y + cell_size/2
+                    ))
+                    
+                    self.canvas.blit(text_surf, text_rect)
+                
+                elif payload.get('type') == 'code':
+                    code = payload.get('code', '')
+                    
+                    if cell_size < 100:
+                        # Small cell, just show code symbol
+                        font_size = int(cell_size * 0.5)
+                        font = ft.SysFont("Courier New", max(12, min(font_size, 36)), bold=True)
+                        text_surf = font.render("{ }", True, (51, 51, 51))
+                        
+                        # Center text
+                        text_rect = text_surf.get_rect(center=(
+                            x + cell_size/2,
+                            y + cell_size/2
+                        ))
+                        
+                        self.canvas.blit(text_surf, text_rect)
+
+                        if self.hover_pos:
+                            hx, hy = self.hover_pos
+                            if SIDEBAR_WIDTH + x <= hx <= SIDEBAR_WIDTH + x + cell_size and y <= hy <= y + cell_size:
+                                preview = code.split('\n', 1)[0][:30]
+                                tip_font = FONT_MONO
+                                tip_surf = tip_font.render(preview, True, TEXT)
+                                bg_rect = tip_surf.get_rect()
+                                bg_rect.topleft = (x, y - bg_rect.height - 2)
+                                pygame.draw.rect(self.canvas, SURFACE, bg_rect)
+                                pygame.draw.rect(self.canvas, ACCENT, bg_rect, 1)
+                                self.canvas.blit(tip_surf, bg_rect)
+                    else:
+                        # --- clipping region (unchanged) ---
+                        cell_rect = pygame.Rect(x + 2, y + 2, cell_size - 4, cell_size - 4)
+                        old_clip  = self.canvas.get_clip()
+                        # ---------------- sizing constants (restore these!) ----------------
+                        code_lines     = code.split("\n")
+                        line_height    = min(cell_size * 0.09, 16)      # px per rendered row
+                        padding        = 8                               # top/left inset
+                        line_num_width = 20                              # gutter for numbers
+                        max_lines      = int((cell_size - 2*padding) / line_height)
+                        # -------------------------------------------------------------------
+
+                        self.canvas.set_clip(cell_rect)
+
+                        # --- background rectangles (unchanged) ---
+                        pygame.draw.rect(self.canvas, CODE_BG, (x + 2, y + 2, cell_size - 4, cell_size - 4))
+                        pygame.draw.rect(self.canvas, (234, 234, 234), (x + 2, y + 2, line_num_width, cell_size - 4))
+
+                        # --- wrapped code rendering ---
+                        font          = ft.SysFont("Courier New", int(line_height * 0.75))
+                        line_idx      = 0
+                        y_pos         = y + padding
+                        for raw_line in code_lines:
+                            wrapped_segments = wrap_text(raw_line, font, cell_size - line_num_width - 10)
+                            for seg in wrapped_segments:
+                                if line_idx >= max_lines:          # vertical clip
+                                    break
+
+                                # line number
+                                ln_surf = font.render(str(line_idx + 1), True, CODE_NUM)
+                                self.canvas.blit(
+                                    ln_surf,
+                                    (x + line_num_width - 2 - ln_surf.get_width(), y_pos)
+                                )
+
+                                # code text
+                                code_surf = font.render(seg, True, (51, 51, 51))
+                                self.canvas.blit(
+                                    code_surf,
+                                    (x + line_num_width + 5, y_pos)
+                                )
+
+                                y_pos    += line_height
+                                line_idx += 1
+                            if line_idx >= max_lines:
+                                break
+
+                        # --- overflow ellipsis ---
+                        if line_idx < len(code_lines):
+                            dots = font.render("⋯", True, (102, 102, 102))
+                            self.canvas.blit(
+                                dots,
+                                (x + cell_size / 2 - dots.get_width() / 2, y + cell_size - padding - line_height)
+                            )
+
+                        # --- restore previous clip ---
+                        self.canvas.set_clip(old_clip)
+
+
+
+                
+                elif payload.get('type') == 'image':
+                    try:
+                        # Decode base64 image data
+                        img_data = base64.b64decode(payload.get('data', ''))
+                        img = Image.open(io.BytesIO(img_data))
+                        
+                        # Convert PIL Image to Pygame surface
+                        mode = img.mode
+                        size = img.size
+                        data = img.tobytes()
+                        
+                        img_surface = pygame.image.fromstring(data, size, mode)
+                        
+                        # Scale to fit cell
+                        img_surface = pygame.transform.scale(
+                            img_surface,
+                            (int(cell_size), int(cell_size))
+                        )
+                        
+                        # Draw image
+                        self.canvas.blit(img_surface, (x, y))
+                    except Exception as e:
+                        print(f"Error rendering image: {e}")
+        
+        # Draw grid lines
+        for i in range(layer.size + 1):
+            pos = int(i * cell_size) + offset_x
+            pygame.draw.line(
+                self.canvas,
+                GRID_COLOR,
+                (pos, offset_y),
+                (pos, offset_y + S)
+            )
+            
+            pos = int(i * cell_size) + offset_y
+            pygame.draw.line(
+                self.canvas,
+                GRID_COLOR,
+                (offset_x, pos),
+                (offset_x + S, pos)
+            )
+    
+    def get_cell_at_position(self, pos):
+        """Get cell coordinates at mouse position"""
+        if not self.matrix.current_ctx:
+            return None
+        
+        matrix = self.matrix.contexts[self.matrix.current_ctx]
+        S = matrix.quadtree_size
+        layer = matrix.layers[self.current_depth]
+        cell_size = S / layer.size
+        
+        # Calculate offset to center quadtree
+        offset_x = (MAIN_WIDTH - S) // 2 + SIDEBAR_WIDTH
+        offset_y = (SCREEN_HEIGHT - S) // 2
+        
+        # Calculate relative position in quadtree
+        rel_x = pos[0] - offset_x
+        rel_y = pos[1] - offset_y
+        
+        # Check if position is within quadtree
+        if 0 <= rel_x < S and 0 <= rel_y < S:
+            cx = int(rel_x // cell_size)
+            cy = int(rel_y // cell_size)
+            idx = cy * layer.size + cx
+            
+            return (self.current_depth, idx)
+        
+        return None
+
+    def handle_code_editor_result(self, result):
+        if not result:
+            return
+        
+        action, data = result
+        
+        if action == 'save':
+            code, language, cell = data
+            if self.code_editor.is_plugin:
+                root = tk.Tk(); root.withdraw()
+                fname = simpledialog.askstring("Plugin File", "Enter file name:")
+                root.destroy()
+                if fname:
+                    if not fname.endswith(".py"):
+                        fname += ".py"
+                    p = Path("runtime/plugins") / fname
+                    p.write_text(code, encoding="utf-8")
+                    REG.tick()
+            elif cell and self.matrix.current_ctx:
+                d, idx = cell
+                self.matrix.contexts[self.matrix.current_ctx].payload_pool[f"{d}:{idx}"] = {
+                    'type': 'code',
+                    'code': code,
+                    'language': language
+                }
+        
+        elif action == 'execute':
+            code, language = data
+            success, output = self.matrix.code_executor.execute(code, language)
+            self.output_modal.show(output, success)
+    
+    def handle_events(self):
+        """Handle pygame events"""
+        mouse_pos = pygame.mouse.get_pos()
+        self.hover_pos = mouse_pos
+
+        # Update hover state for UI elements before processing events
+        for element in self.ui_elements:
+            if hasattr(element, 'check_hover'):
+                element.check_hover(mouse_pos)
+
+        # Handle context menu hover if active
+        if self.context_menu:
+            self.context_menu.check_hover(mouse_pos)
+
+        # Process the event queue
+        for event in pygame.event.get():
+            if event.type == pygame.QUIT:
+                return False
+
+            # --- MODAL AND CONTEXT MENU HANDLING (Corrected Logic) ---
+
+            # Handle modals first, as they are on top and should consume events
+            code_editor_result = self.code_editor.handle_event(event, self.clock)
+            if code_editor_result:
+                self.handle_code_editor_result(code_editor_result)
+                continue # Event handled, move to next event
+
+            if self.output_modal.handle_event(event):
+                continue # Event handled, move to next event
+
+            # Handle context menu if it's active
+            if self.context_menu:
+                action = self.context_menu.handle_event(event)
+                if action:
+                    action()
+                    self.context_menu = None
+                elif event.type == pygame.MOUSEBUTTONDOWN:
+                    if (not self.context_menu.rect.collidepoint(event.pos) or
+                        self.context_menu.hovered_index == -1):
+                        self.context_menu = None
+                
+                continue # Event was related to the context menu, so we skip the rest
+
+            # --- MAIN UI AND CANVAS EVENT HANDLING ---
+
+            # Handle main UI element events
+            handled = False
+            for element in self.ui_elements:
+                result = element.handle_event(event)
+                if result:
+                    handled = True
+                    
+                    if element == self.context_dropdown:
+                        if isinstance(result, str):
+                            self.matrix.current_ctx = result
+                            
+                            matrix = self.matrix.contexts[self.matrix.current_ctx]
+                            self.quadtree_size = matrix.quadtree_size
+                            self.size_input.text = str(self.quadtree_size)
+                            self.max_depth = matrix.max_depth
+                            self.depth_slider.max = self.max_depth
+
+                    elif element == self.depth_slider:
+                        self.current_depth = result
+
+                    elif element == self.size_input:
+                        try:
+                            new_size = int(result)
+                            if 100 <= new_size <= SCREEN_HEIGHT:
+                                self.quadtree_size = new_size
+                                if self.matrix.current_ctx:
+                                    self.matrix.contexts[self.matrix.current_ctx].quadtree_size = new_size
+                        except ValueError:
+                            self.size_input.text = str(self.quadtree_size)
+                    
+                    break
+
+            if handled:
+                continue
+
+            # Handle right-click for context menu in the main canvas area
+            if event.type == pygame.MOUSEBUTTONDOWN and event.button == 3:
+                if event.pos[0] > SIDEBAR_WIDTH:
+                    cell = self.get_cell_at_position(event.pos)
+                    if cell:
+                        self.show_context_menu(event.pos, cell)
+
+        return True
+    
+    def update(self, dt):
+        """Update game state"""
+        if self.dialog_future and self.dialog_future.done():
+            result = self.dialog_future.result()
+            if self._dialog_handler:
+                self._dialog_handler(result)
+            self.dialog_future = None
+            self._dialog_handler = None
+    
+    def draw(self):
+        """Draw the application"""
+        REG.tick()
+        # Clear screen
+        self.screen.fill(SURFACE)
+        
+        # Draw sidebar background
+        pygame.draw.rect(
+            self.screen,
+            SURFACE,
+            (0, 0, SIDEBAR_WIDTH, SCREEN_HEIGHT)
+        )
+        
+        # Draw sidebar title
+        title_surf = FONT_HEADER.render("Quadtree Controls", True, PRIMARY)
+        self.screen.blit(title_surf, (SIDEBAR_WIDTH // 2 - title_surf.get_width() // 2, 10))
+        
+        # Draw context label
+        ctx_label_surf = FONT_BASE.render(self.ctx_label, True, TEXT)
+        self.screen.blit(ctx_label_surf, (10, 40 - ctx_label_surf.get_height() - 2))
+        
+        # Draw UI elements
+        for element in self.ui_elements:
+            if element is not self.context_dropdown:
+                element.draw(self.screen)
+
+        # Draw the dropdown last so options appear on top
+        self.context_dropdown.draw(self.screen)
+        
+        # Draw main area background
+        pygame.draw.rect(
+            self.screen,
+            BG,
+            (SIDEBAR_WIDTH, 0, MAIN_WIDTH, SCREEN_HEIGHT)
+        )
+        
+        # Render quadtree
+        self.render_quadtree()
+        
+        # Draw canvas to screen
+        self.screen.blit(self.canvas, (SIDEBAR_WIDTH, 0))
+        
+        # Draw context menu if active
+        if self.context_menu:
+            self.context_menu.draw(self.screen)
+        
+        # Draw modals on top if visible
+        self.code_editor.draw(self.screen)
+        self.output_modal.draw(self.screen)
+        
+        # Update display
+        pygame.display.flip()
+    
+    def run(self):
+        """Main game loop"""
+        running = True
+        while running:
+            dt = self.clock.tick(60) / 1000.0
+            
+            running = self.handle_events()
+            self.update(dt)
+            self.draw()
+
+if __name__ == "__main__":
+    from argparse import ArgumentParser
+
+    parser = ArgumentParser()
+    parser.add_argument("--width", type=int, default=CONFIG["screen"][0])
+    parser.add_argument("--height", type=int, default=CONFIG["screen"][1])
+    args = parser.parse_args()
+    CONFIG["screen"] = (args.width, args.height)
+
+    app = QuadtreeApp()
+    app.run()